--- conflicted
+++ resolved
@@ -36,15 +36,9 @@
 @router.post("/chat", name="start chat")
 @traceroot.trace()
 async def post(data: Chat, request: Request):
-<<<<<<< HEAD
-    chat_logger.info(f"Starting new chat session for project_id: {data.project_id}, user: {data.email}")
+    chat_logger.info("Starting new chat session", extra={"project_id": data.project_id, "task_id": data.task_id, "user": data.email})
     task_lock = get_or_create_task_lock(data.project_id)
-    
-=======
-    chat_logger.info("Chat session started", extra={"task_id": data.task_id})
-    task_lock = create_task_lock(data.task_id)
-
->>>>>>> aa3809bf
+
     # Set user-specific environment path for this thread
     set_user_env_path(data.env_path)
     load_dotenv(dotenv_path=data.env_path)
@@ -55,29 +49,19 @@
     os.environ["OPENAI_API_BASE_URL"] = data.api_url or "https://api.openai.com/v1"
     os.environ["CAMEL_MODEL_LOG_ENABLED"] = "true"
 
-<<<<<<< HEAD
-    email = re.sub(r'[\\/*?:"<>|\s]', "_", data.email.split("@")[0]).strip(".")
-    camel_log = Path.home() / ".eigent" / email / ("task_" + data.project_id) / "camel_logs"
-=======
     email_sanitized = re.sub(r'[\\/*?:"<>|\s]', "_", data.email.split("@")[0]).strip(".")
-    camel_log = Path.home() / ".eigent" / email_sanitized / ("task_" + data.task_id) / "camel_logs"
->>>>>>> aa3809bf
+    camel_log = Path.home() / ".eigent" / email_sanitized / ("task_" + data.project_id) / "camel_logs"
     camel_log.mkdir(parents=True, exist_ok=True)
 
     os.environ["CAMEL_LOG_DIR"] = str(camel_log)
 
     if data.is_cloud():
         os.environ["cloud_api_key"] = data.api_key
-<<<<<<< HEAD
-    
+
     # Put initial action in queue to start processing
     await task_lock.put_queue(ActionImproveData(data=data.question))
-    
-    chat_logger.info(f"Chat session initialized, starting streaming response for project_id: {data.project_id}")
-=======
-
-    chat_logger.debug("Chat environment configured", extra={"task_id": data.task_id, "log_dir": str(camel_log)})
->>>>>>> aa3809bf
+
+    chat_logger.info("Chat session initialized, starting streaming response", extra={"project_id": data.project_id, "task_id": data.task_id, "log_dir": str(camel_log)})
     return StreamingResponse(step_solve(data, request, task_lock), media_type="text/event-stream")
 
 
@@ -136,11 +120,7 @@
             chat_logger.error(f"Error updating file path for project_id: {id}, task_id: {data.task_id}: {e}")
 
     asyncio.run(task_lock.put_queue(ActionImproveData(data=data.question)))
-<<<<<<< HEAD
-    chat_logger.info(f"Improvement request queued with preserved context")
-=======
-    chat_logger.debug("Improvement request queued", extra={"task_id": id})
->>>>>>> aa3809bf
+    chat_logger.info("Improvement request queued with preserved context", extra={"project_id": id})
     return Response(status_code=201)
 
 
@@ -183,8 +163,7 @@
     chat_logger.info("Installing MCP servers", extra={"task_id": id, "servers_count": len(data.get('mcpServers', {}))})
     task_lock = get_task_lock(id)
     asyncio.run(task_lock.put_queue(ActionInstallMcpData(action=Action.install_mcp, data=data)))
-<<<<<<< HEAD
-    chat_logger.info(f"MCP installation queued for task_id: {id}")
+    chat_logger.info("MCP installation queued", extra={"task_id": id})
     return Response(status_code=201)
 
 
@@ -249,8 +228,4 @@
             
     except Exception as e:
         chat_logger.error(f"Error skipping task for project_id: {project_id}: {e}")
-        raise UserException(code.error, f"Failed to skip task: {str(e)}")
-=======
-    chat_logger.info("MCP installation queued", extra={"task_id": id})
-    return Response(status_code=201)
->>>>>>> aa3809bf
+        raise UserException(code.error, f"Failed to skip task: {str(e)}")