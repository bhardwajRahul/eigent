import asyncio
import json
import platform
from threading import Event
import traceback
from typing import Any, Callable, Dict, List, Tuple
import uuid
from camel.agents import ChatAgent
from camel.agents.chat_agent import StreamingChatAgentResponse, AsyncStreamingChatAgentResponse
from camel.agents._types import ToolCallRequest
from camel.memories import AgentMemory
from camel.messages import BaseMessage
from camel.models import BaseModelBackend, ModelFactory, ModelManager, OpenAIAudioModels, ModelProcessingError
from camel.responses import ChatAgentResponse
from camel.terminators import ResponseTerminator
from camel.toolkits import FunctionTool, RegisteredAgentToolkit
from camel.types.agents import ToolCallingRecord
from app.component.environment import env
from app.utils.toolkit.abstract_toolkit import AbstractToolkit
from app.utils.toolkit.hybrid_browser_python_toolkit import HybridBrowserPythonToolkit
from app.utils.toolkit.excel_toolkit import ExcelToolkit
from app.utils.toolkit.file_write_toolkit import FileWriteToolkit
from app.utils.toolkit.google_calendar_toolkit import GoogleCalendarToolkit
from app.utils.toolkit.google_drive_mcp_toolkit import GoogleDriveMCPToolkit
from app.utils.toolkit.google_gmail_mcp_toolkit import GoogleGmailMCPToolkit
from app.utils.toolkit.human_toolkit import HumanToolkit
from app.utils.toolkit.markitdown_toolkit import MarkItDownToolkit
from app.utils.toolkit.mcp_search_toolkit import McpSearchToolkit
from app.utils.toolkit.note_taking_toolkit import NoteTakingToolkit
from app.utils.toolkit.notion_mcp_toolkit import NotionMCPToolkit
from app.utils.toolkit.pptx_toolkit import PPTXToolkit
from app.utils.toolkit.screenshot_toolkit import ScreenshotToolkit
from app.utils.toolkit.terminal_toolkit import TerminalToolkit
from app.utils.toolkit.github_toolkit import GithubToolkit
from app.utils.toolkit.search_toolkit import SearchToolkit
from app.utils.toolkit.video_download_toolkit import VideoDownloaderToolkit
from app.utils.toolkit.audio_analysis_toolkit import AudioAnalysisToolkit
from app.utils.toolkit.video_analysis_toolkit import VideoAnalysisToolkit
from app.utils.toolkit.image_analysis_toolkit import ImageAnalysisToolkit
from app.utils.toolkit.openai_image_toolkit import OpenAIImageToolkit
from app.utils.toolkit.web_deploy_toolkit import WebDeployToolkit
from app.utils.toolkit.whatsapp_toolkit import WhatsAppToolkit
from app.utils.toolkit.twitter_toolkit import TwitterToolkit
from app.utils.toolkit.linkedin_toolkit import LinkedInToolkit
from app.utils.toolkit.reddit_toolkit import RedditToolkit
from app.utils.toolkit.slack_toolkit import SlackToolkit
from camel.types import ModelPlatformType, ModelType
from camel.toolkits import MCPToolkit, ToolkitMessageIntegration
import datetime
from pydantic import BaseModel
from loguru import logger
from app.model.chat import Chat, McpServers
from app.service.task import (
    Action,
    ActionActivateAgentData,
    ActionActivateToolkitData,
    ActionBudgetNotEnough,
    ActionCreateAgentData,
    ActionDeactivateAgentData,
    ActionDeactivateToolkitData,
    Agents,
    get_task_lock,
)
from app.service.task import set_process_task


class ListenChatAgent(ChatAgent):
    def __init__(
        self,
        api_task_id: str,
        agent_name: str,
        system_message: BaseMessage | str | None = None,
        model: BaseModelBackend
        | ModelManager
        | Tuple[str, str]
        | str
        | ModelType
        | Tuple[ModelPlatformType, ModelType]
        | List[BaseModelBackend]
        | List[str]
        | List[ModelType]
        | List[Tuple[str, str]]
        | List[Tuple[ModelPlatformType, ModelType]]
        | None = None,
        memory: AgentMemory | None = None,
        message_window_size: int | None = None,
        token_limit: int | None = None,
        output_language: str | None = None,
        tools: List[FunctionTool | Callable[..., Any]] | None = None,
        toolkits_to_register_agent: List[RegisteredAgentToolkit] | None = None,
        external_tools: List[FunctionTool | Callable[..., Any] | Dict[str, Any]] | None = None,
        response_terminators: List[ResponseTerminator] | None = None,
        scheduling_strategy: str = "round_robin",
        max_iteration: int | None = None,
        agent_id: str | None = None,
        stop_event: Event | None = None,
        tool_execution_timeout: float | None = None,
        mask_tool_output: bool = False,
        pause_event: asyncio.Event | None = None,
        prune_tool_calls_from_memory: bool = False,
    ) -> None:
        super().__init__(
            system_message=system_message,
            model=model,
            memory=memory,
            message_window_size=message_window_size,
            token_limit=token_limit,
            output_language=output_language,
            tools=tools,
            toolkits_to_register_agent=toolkits_to_register_agent,
            external_tools=external_tools,
            response_terminators=response_terminators,
            scheduling_strategy=scheduling_strategy,
            max_iteration=max_iteration,
            agent_id=agent_id,
            stop_event=stop_event,
            tool_execution_timeout=tool_execution_timeout,
            mask_tool_output=mask_tool_output,
            pause_event=pause_event,
            prune_tool_calls_from_memory=prune_tool_calls_from_memory,
        )
        self.api_task_id = api_task_id
        self.agent_name = agent_name

    process_task_id: str = ""

    def step(
        self,
        input_message: BaseMessage | str,
        response_format: type[BaseModel] | None = None,
    ) -> ChatAgentResponse | StreamingChatAgentResponse:
        task_lock = get_task_lock(self.api_task_id)
        asyncio.create_task(
            task_lock.put_queue(
                ActionActivateAgentData(
                    data={
                        "agent_name": self.agent_name,
                        "process_task_id": self.process_task_id,
                        "agent_id": self.agent_id,
                        "message": input_message.content if isinstance(input_message, BaseMessage) else input_message,
                    },
                )
            )
        )
        error_info = None
        message = None
        res = None
        try:
            res = super().step(input_message, response_format)
        except ModelProcessingError as e:
            res = None
            error_info = e
            if "Budget has been exceeded" in str(e):
                message = "Budget has been exceeded"
                asyncio.create_task(task_lock.put_queue(ActionBudgetNotEnough()))
            else:
                message = str(e)
            total_tokens = 0
        except Exception as e:
            res = None
            error_info = e
            logger.exception(e)
            message = f"Error processing message: {e!s}"
            total_tokens = 0

        if res is not None:
            message = res.msg.content if res.msg else ""
            total_tokens = res.info["usage"]["total_tokens"]

        assert message is not None

        asyncio.create_task(
            task_lock.put_queue(
                ActionDeactivateAgentData(
                    data={
                        "agent_name": self.agent_name,
                        "process_task_id": self.process_task_id,
                        "agent_id": self.agent_id,
                        "message": message,
                        "tokens": total_tokens,
                    },
                )
            )
        )

        if error_info is not None:
            raise error_info
        assert res is not None
        return res

    async def astep(
        self,
        input_message: BaseMessage | str,
        response_format: type[BaseModel] | None = None,
    ) -> ChatAgentResponse | AsyncStreamingChatAgentResponse:
        task_lock = get_task_lock(self.api_task_id)
        await task_lock.put_queue(
            ActionActivateAgentData(
                action=Action.activate_agent,
                data={
                    "agent_name": self.agent_name,
                    "process_task_id": self.process_task_id,
                    "agent_id": self.agent_id,
                    "message": input_message.content if isinstance(input_message, BaseMessage) else input_message,
                },
            )
        )

        error_info = None
        message = None
        res = None

        try:
            res = await super().astep(input_message, response_format)
            if isinstance(res, AsyncStreamingChatAgentResponse):
                res = await res._get_final_response()
        except ModelProcessingError as e:
            res = None
            error_info = e
            if "Budget has been exceeded" in str(e):
                message = "Budget has been exceeded"
                asyncio.create_task(task_lock.put_queue(ActionBudgetNotEnough()))
            else:
                message = str(e)
            total_tokens = 0
        except Exception as e:
            res = None
            error_info = e
            logger.exception(e)
            message = f"Error processing message: {e!s}"
            total_tokens = 0

        if res is not None:
            message = res.msg.content if res.msg else ""
            total_tokens = res.info["usage"]["total_tokens"]

        assert message is not None

        asyncio.create_task(
            task_lock.put_queue(
                ActionDeactivateAgentData(
                    data={
                        "agent_name": self.agent_name,
                        "process_task_id": self.process_task_id,
                        "agent_id": self.agent_id,
                        "message": message,
                        "tokens": total_tokens,
                    },
                )
            )
        )

        if error_info is not None:
            raise error_info
        assert res is not None
        return res

    def _execute_tool(self, tool_call_request: ToolCallRequest) -> ToolCallingRecord:
        func_name = tool_call_request.tool_name
        tool: FunctionTool = self._internal_tools[func_name]
        # Route async functions to async execution even if they have __wrapped__
        if asyncio.iscoroutinefunction(tool.func):
            # For async functions, we need to use the async execution path
            return asyncio.run(self._aexecute_tool(tool_call_request))
        elif hasattr(tool.func, "__wrapped__"):
            with set_process_task(self.process_task_id):
                return super()._execute_tool(tool_call_request)
        else:
            args = tool_call_request.args
            tool_call_id = tool_call_request.tool_call_id
            try:
                task_lock = get_task_lock(self.api_task_id)

                toolkit_name = getattr(tool, "_toolkit_name") if hasattr(tool, "_toolkit_name") else "mcp_toolkit"
                asyncio.create_task(
                    task_lock.put_queue(
                        ActionActivateToolkitData(
                            data={
                                "agent_name": self.agent_name,
                                "process_task_id": self.process_task_id,
                                "toolkit_name": toolkit_name,
                                "method_name": func_name,
                                "message": json.dumps(args, ensure_ascii=False),
                            },
                        )
                    )
                )
                raw_result = tool(**args)
                if self.mask_tool_output:
                    self._secure_result_store[tool_call_id] = raw_result
                    result = (
                        "[The tool has been executed successfully, but the output"
                        " from the tool is masked. You can move forward]"
                    )
                    mask_flag = True
                else:
                    result = raw_result
                    mask_flag = False
                asyncio.create_task(
                    task_lock.put_queue(
                        ActionDeactivateToolkitData(
                            data={
                                "agent_name": self.agent_name,
                                "process_task_id": self.process_task_id,
                                "toolkit_name": toolkit_name,
                                "method_name": func_name,
                                "message": result if isinstance(result, str) else repr(result),
                            },
                        )
                    )
                )
            except Exception as e:
                # Capture the error message to prevent framework crash
                error_msg = f"Error executing tool '{func_name}': {e!s}"
                result = f"Tool execution failed: {error_msg}"
                mask_flag = False
                logger.debug(error_msg)
                traceback.print_exc()

        return self._record_tool_calling(func_name, args, result, tool_call_id, mask_output=mask_flag)

    async def _aexecute_tool(self, tool_call_request: ToolCallRequest) -> ToolCallingRecord:
        func_name = tool_call_request.tool_name
        tool: FunctionTool = self._internal_tools[func_name]
        if hasattr(tool.func, "__wrapped__"):
            with set_process_task(self.process_task_id):
                return await super()._aexecute_tool(tool_call_request)
        else:
            args = tool_call_request.args
            tool_call_id = tool_call_request.tool_call_id
            task_lock = get_task_lock(self.api_task_id)

            toolkit_name = getattr(tool, "_toolkit_name") if hasattr(tool, "_toolkit_name") else "mcp_toolkit"
            await task_lock.put_queue(
                ActionActivateToolkitData(
                    data={
                        "agent_name": self.agent_name,
                        "process_task_id": self.process_task_id,
                        "toolkit_name": toolkit_name,
                        "method_name": func_name,
                        "message": json.dumps(args, ensure_ascii=False),
                    },
                )
            )
            try:
                # Try different invocation paths in order of preference
                if hasattr(tool, "func") and hasattr(tool.func, "async_call"):
                    # Case: FunctionTool wrapping an MCP tool
                    result = await tool.func.async_call(**args)

                elif hasattr(tool, "async_call") and callable(tool.async_call):
                    # Case: tool itself has async_call
                    result = await tool.async_call(**args)

                elif hasattr(tool, "func") and asyncio.iscoroutinefunction(tool.func):
                    # Case: tool wraps a direct async function
                    result = await tool.func(**args)

                elif asyncio.iscoroutinefunction(tool):
                    # Case: tool is itself a coroutine function
                    result = await tool(**args)

                else:
                    # Fallback: synchronous call
                    result = tool(**args)
                    # Handle case where synchronous call returns a coroutine
                    if asyncio.iscoroutine(result):
                        result = await result

            except Exception as e:
                # Capture the error message to prevent framework crash
                error_msg = f"Error executing async tool '{func_name}': {e!s}"
                result = {"error": error_msg}
                logger.warning(error_msg)
                traceback.print_exc()

            await task_lock.put_queue(
                ActionDeactivateToolkitData(
                    data={
                        "agent_name": self.agent_name,
                        "process_task_id": self.process_task_id,
                        "toolkit_name": toolkit_name,
                        "method_name": func_name,
                        "message": result if isinstance(result, str) else repr(result),
                    },
                )
            )
        return self._record_tool_calling(func_name, args, result, tool_call_id)

    def clone(self, with_memory: bool = False) -> ChatAgent:
        """Please see super.clone()"""
        system_message = None if with_memory else self._original_system_message

        # Clone tools and collect toolkits that need registration
        cloned_tools, toolkits_to_register = self._clone_tools()

        new_agent = ListenChatAgent(
            api_task_id=self.api_task_id,
            agent_name=self.agent_name,
            system_message=system_message,
            model=self.model_backend.models,  # Pass the existing model_backend
            memory=None,  # clone memory later
            message_window_size=getattr(self.memory, "window_size", None),
            token_limit=getattr(self.memory.get_context_creator(), "token_limit", None),
            output_language=self._output_language,
            tools=cloned_tools,
            toolkits_to_register_agent=toolkits_to_register,
            external_tools=[schema for schema in self._external_tool_schemas.values()],
            response_terminators=self.response_terminators,
            scheduling_strategy=self.model_backend.scheduling_strategy.__name__,
            max_iteration=self.max_iteration,
            agent_id=self.agent_id,
            stop_event=self.stop_event,
            tool_execution_timeout=self.tool_execution_timeout,
            mask_tool_output=self.mask_tool_output,
            pause_event=self.pause_event,
            prune_tool_calls_from_memory=self.prune_tool_calls_from_memory,
        )

        new_agent.process_task_id = self.process_task_id

        # Copy memory if requested
        if with_memory:
            # Get all records from the current memory
            context_records = self.memory.retrieve()
            # Write them to the new agent's memory
            for context_record in context_records:
                new_agent.memory.write_record(context_record.memory_record)

        return new_agent


def agent_model(
    agent_name: str,
    system_message: str | BaseMessage,
    options: Chat,
    tools: list[FunctionTool | Callable] | None = None,
    prune_tool_calls_from_memory: bool = False,
    tool_names: list[str] | None = None,
    toolkits_to_register_agent: list[RegisteredAgentToolkit] | None = None,
):
    task_lock = get_task_lock(options.task_id)
    agent_id = str(uuid.uuid4())
    asyncio.create_task(
        task_lock.put_queue(
            ActionCreateAgentData(data={"agent_name": agent_name, "agent_id": agent_id, "tools": tool_names or []})
        )
    )
    return ListenChatAgent(
        options.task_id,
        agent_name,
        system_message,
        model=ModelFactory.create(
            model_platform=options.model_platform,
            model_type=options.model_type,
            api_key=options.api_key,
            url=options.api_url,
<<<<<<< HEAD
            model_config_dict={
                "user": str(options.task_id),
            },
            **(options.extra_params or {}),
=======
            **{k: v for k, v in (options.extra_params or {}).items() 
               if k not in ['model_platform', 'model_type', 'api_key', 'url']},
>>>>>>> 3c5599b7
        ),
        # output_language=options.language,
        tools=tools,
        agent_id=agent_id,
        prune_tool_calls_from_memory=prune_tool_calls_from_memory,
        toolkits_to_register_agent=toolkits_to_register_agent,
    )


def question_confirm_agent(options: Chat):
    return agent_model(
        "question_confirm_agent",
        f"You are a highly capable agent. Your primary function is to analyze a user's request and determine the appropriate course of action. The current date is {datetime.date.today()}. For any date-related tasks, you MUST use this as the current date.",
        options,
    )


def task_summary_agent(options: Chat):
    return agent_model(
        "task_summary_agent",
        "You are a helpful task assistant that can help users summarize the content of their tasks",
        options,
    )


async def developer_agent(options: Chat):
    working_directory = options.file_save_path()
    message_integration = ToolkitMessageIntegration(
        message_handler=HumanToolkit(options.task_id, Agents.developer_agent).send_message_to_user
    )
    note_toolkit = NoteTakingToolkit(
        api_task_id=options.task_id, agent_name=Agents.developer_agent, working_directory=working_directory
    )
    note_toolkit = message_integration.register_toolkits(note_toolkit)
    web_deploy_toolkit = WebDeployToolkit(api_task_id=options.task_id)
    web_deploy_toolkit = message_integration.register_toolkits(web_deploy_toolkit)
    screenshot_toolkit = ScreenshotToolkit(options.task_id, working_directory=working_directory)
    screenshot_toolkit = message_integration.register_toolkits(screenshot_toolkit)

    terminal_toolkit = TerminalToolkit(options.task_id, Agents.document_agent, safe_mode=True, clone_current_env=False)
    terminal_toolkit = message_integration.register_toolkits(terminal_toolkit)
    tools = [
        *HumanToolkit.get_can_use_tools(options.task_id, Agents.developer_agent),
        *note_toolkit.get_tools(),
        *web_deploy_toolkit.get_tools(),
        *terminal_toolkit.get_tools(),
        *screenshot_toolkit.get_tools(),
    ]
    system_message = f"""
<role>
You are a Lead Software Engineer, a master-level coding assistant with a 
powerful and unrestricted terminal. Your primary role is to solve any 
technical task by writing and executing code, installing necessary libraries, 
interacting with the operating system, and deploying applications. You are the 
team's go-to expert for all technical implementation.
</role>

<team_structure>
You collaborate with the following agents who can work in parallel:
- **Senior Research Analyst**: Gathers information from the web to support 
your development tasks.
- **Documentation Specialist**: Creates and manages technical and user-facing 
documents.
- **Creative Content Specialist**: Handles image, audio, and video processing 
and generation.
</team_structure>

<operating_environment>
- **System**: {platform.system()} ({platform.machine()})
- **Working Directory**: `{working_directory}`. All local file operations must 
occur here, but you can access files from any place in the file system. For all file system operations, you MUST use absolute paths to ensure precision and avoid ambiguity.
- **Current Date**: {datetime.date.today()}.
</operating_environment>

<mandatory_instructions>
- You MUST use the `read_note` tool to read the notes from other agents.

- When you complete your task, your final response must be a comprehensive
summary of your work and the outcome, presented in a clear, detailed, and
easy-to-read format. Avoid using markdown tables for presenting data; use
plain text formatting instead.
<mandatory_instructions>

<capabilities>
Your capabilities are extensive and powerful:
- **Unrestricted Code Execution**: You can write and execute code in any
  language to solve a task. You MUST first save your code to a file (e.g.,
  `script.py`) and then run it from the terminal (e.g.,
  `python script.py`).
- **Full Terminal Control**: You have root-level access to the terminal. You
  can run any command-line tool, manage files, and interact with the OS. If
  a tool is missing, you MUST install it with the appropriate package manager
  (e.g., `pip3`, `uv`, or `apt-get`). Your capabilities include:
    - **Text & Data Processing**: `awk`, `sed`, `grep`, `jq`.
    - **File System & Execution**: `find`, `xargs`, `tar`, `zip`, `unzip`,
      `chmod`.
    - **Networking & Web**: `curl`, `wget` for web requests; `ssh` for
      remote access.
- **Screen Observation**: You can take screenshots to analyze GUIs and visual
  context, enabling you to perform tasks that require sight.
- **Desktop Automation**: You can control desktop applications
  programmatically.
  - **On macOS**, you MUST prioritize using **AppleScript** for its robust
    control over native applications. Execute simple commands with
    `osascript -e '...'` or run complex scripts from a `.scpt` file.
  - **On other systems**, use **pyautogui** for cross-platform GUI
    automation.
  - **IMPORTANT**: Always complete the full automation workflow—do not just
    prepare or suggest actions. Execute them to completion.
- **Solution Verification**: You can immediately test and verify your
  solutions by executing them in the terminal.
- **Web Deployment**: You can deploy web applications and content, serve
  files, and manage deployments.
- **Human Collaboration**: If you are stuck or need clarification, you can
  ask for human input via the console.
- **Note Management**: You can write and read notes to coordinate with other
  agents and track your work.
</capabilities>

<philosophy>
- **Bias for Action**: Your purpose is to take action. Don't just suggest
solutions—implement them. Write code, run commands, and build things.
- **Complete the Full Task**: When automating GUI applications, always finish
what you start. If the task involves sending something, send it. If it
involves submitting data, submit it. Never stop at just preparing or
drafting—execute the complete workflow to achieve the desired outcome.
- **Embrace Challenges**: Never say "I can't." If you
encounter a limitation, find a way to overcome it.
- **Resourcefulness**: If a tool is missing, install it. If information is
lacking, find it. You have the full power of a terminal to acquire any
resource you need.
- **Think Like an Engineer**: Approach problems methodically. Analyze
requirements, execute it, and verify the results. Your
strength lies in your ability to engineer solutions.
</philosophy>

<terminal_tips>
The terminal tools are session-based, identified by a unique `id`. Master
these tips to maximize your effectiveness:

- **GUI Automation Strategy**:
  - **AppleScript (macOS Priority)**: For robust control of macOS apps, use
    `osascript`.
    - Example (open Slack):
      `osascript -e 'tell application "Slack" to activate'`
    - Example (run script file): `osascript my_script.scpt`
  - **pyautogui (Cross-Platform)**: For other OSes or simple automation.
    - Key functions: `pyautogui.click(x, y)`, `pyautogui.typewrite("text")`,
      `pyautogui.hotkey('ctrl', 'c')`, `pyautogui.press('enter')`.
    - Safety: Always use `time.sleep()` between actions to ensure stability
      and add `pyautogui.FAILSAFE = True` to your scripts.
    - Workflow: Your scripts MUST complete the entire task, from start to
      final submission.

- **Command-Line Best Practices**:
  - **Be Creative**: The terminal is your most powerful tool. Use it boldly.
  - **Automate Confirmation**: Use `-y` or `-f` flags to avoid interactive
    prompts.
  - **Manage Output**: Redirect long outputs to a file (e.g., `> output.txt`).
  - **Chain Commands**: Use `&&` to link commands for sequential execution.
  - **Piping**: Use `|` to pass output from one command to another.
  - **Permissions**: Use `ls -F` to check file permissions.
  - **Installation**: Use `pip3 install` or `apt-get install` for new
    packages.

- Stop a Process: If a process needs to be terminated, use
    `shell_kill_process(id="...")`.
</terminal_tips>

<collaboration_and_assistance>
- If you get stuck, encounter an issue you cannot solve (like a CAPTCHA),
    or need clarification, use the `ask_human_via_console` tool.
- Document your progress and findings in notes so other agents can build
    upon your work.
</collaboration_and_assistance>
"""

    return agent_model(
        Agents.developer_agent,
        BaseMessage.make_assistant_message(
            role_name="Developer Agent",
            content=system_message,
        ),
        options,
        tools,
        tool_names=[
            HumanToolkit.toolkit_name(),
            TerminalToolkit.toolkit_name(),
            NoteTakingToolkit.toolkit_name(),
            WebDeployToolkit.toolkit_name(),
        ],
    )


def search_agent(options: Chat):
    working_directory = options.file_save_path()
    message_integration = ToolkitMessageIntegration(
        message_handler=HumanToolkit(options.task_id, Agents.search_agent).send_message_to_user
    )

    web_toolkit_custom = HybridBrowserPythonToolkit(
        options.task_id,
        headless=False,
        browser_log_to_file=True,
        stealth=True,
        session_id=str(uuid.uuid4())[:8],
        default_start_url="about:blank",
        enabled_tools=[
            "browser_click",
            "browser_type",
            "browser_back",
            "browser_forward",
            "browser_switch_tab",
            "browser_enter",
            "browser_visit_page",
            "browser_scroll",
            "browser_get_som_screenshot",
        ],
    )

    web_toolkit_custom = message_integration.register_toolkits(web_toolkit_custom)
    terminal_toolkit = TerminalToolkit(options.task_id, Agents.search_agent, safe_mode=True, clone_current_env=False)
    terminal_toolkit = message_integration.register_functions([terminal_toolkit.shell_exec])
    note_toolkit = NoteTakingToolkit(options.task_id, Agents.search_agent, working_directory=working_directory)
    note_toolkit = message_integration.register_toolkits(note_toolkit)
    search_toolkit = SearchToolkit(options.task_id)
    search_toolkit = message_integration.register_functions([search_toolkit.search_google])

    tools = [
        *HumanToolkit.get_can_use_tools(options.task_id, Agents.search_agent),
        *web_toolkit_custom.get_tools(),
        *terminal_toolkit,
        *note_toolkit.get_tools(),
        *search_toolkit,
    ]

    system_message = f"""
<role>
You are a Senior Research Analyst, a key member of a multi-agent team. Your 
primary responsibility is to conduct expert-level web research to gather, 
analyze, and document information required to solve the user's task. You 
operate with precision, efficiency, and a commitment to data quality.
You must use the search/browser tools to get the information you need.
</role>

<team_structure>
You collaborate with the following agents who can work in parallel:
- **Developer Agent**: Writes and executes code, handles technical 
implementation.
- **Document Agent**: Creates and manages documents and presentations.
- **Multi-Modal Agent**: Processes and generates images and audio.
Your research is the foundation of the team's work. Provide them with 
comprehensive and well-documented information.
</team_structure>

<operating_environment>
- **System**: {platform.system()} ({platform.machine()})
- **Working Directory**: `{working_directory}`. All local file operations must 
occur here, but you can access files from any place in the file system. For all file system operations, you MUST use absolute paths to ensure precision and avoid ambiguity.
- **Current Date**: {datetime.date.today()}.
</operating_environment>

<mandatory_instructions>
- You MUST use the note-taking tools to record your findings. This is a
    critical part of your role. Your notes are the primary source of
    information for your teammates. To avoid information loss, you must not
    summarize your findings. Instead, record all information in detail.
    For every piece of information you gather, you must:
    1.  **Extract ALL relevant details**: Quote all important sentences,
        statistics, or data points. Your goal is to capture the information
        as completely as possible.
    2.  **Cite your source**: Include the exact URL where you found the
        information.
    Your notes should be a detailed and complete record of the information
    you have discovered. High-quality, detailed notes are essential for the
    team's success.

- You MUST only use URLs from trusted sources. A trusted source is a URL
    that is either:
    1. Returned by a search tool (like `search_google`, `search_bing`,
        or `search_exa`).
    2. Found on a webpage you have visited.
- You are strictly forbidden from inventing, guessing, or constructing URLs
    yourself. Fabricating URLs will be considered a critical error.

- You MUST NOT answer from your own knowledge. All information
    MUST be sourced from the web using the available tools. If you don't know
    something, find it out using your tools.

- When you complete your task, your final response must be a comprehensive
    summary of your findings, presented in a clear, detailed, and
    easy-to-read format. Avoid using markdown tables for presenting data;
    use plain text formatting instead.
<mandatory_instructions>

<capabilities>
Your capabilities include:
- Search and get information from the web using the search tools.
- Use the rich browser related toolset to investigate websites.
- Use the terminal tools to perform local operations. You can leverage
    powerful CLI tools like `grep` for searching within files, `curl` and
    `wget` for downloading content, and `jq` for parsing JSON data from APIs.
- Use the note-taking tools to record your findings.
- Use the human toolkit to ask for help when you are stuck.
</capabilities>

<web_search_workflow>
- Initial Search: You MUST start with a search engine like `search_google` or
    `search_bing` to get a list of relevant URLs for your research, the URLs 
    here will be used for `browser_visit_page`.
- Browser-Based Exploration: Use the rich browser related toolset to
    investigate websites.
    - **Navigation and Exploration**: Use `browser_visit_page` to open a URL.
        `browser_visit_page` provides a snapshot of currently visible 
        interactive elements, not the full page text. To see more content on 
        long pages,  Navigate with `browser_click`, `browser_back`, and 
        `browser_forward`. Manage multiple pages with `browser_switch_tab`.
    - **Analysis**: Use `browser_get_som_screenshot` to understand the page 
        layout and identify interactive elements. Since this is a heavy 
        operation, only use it when visual analysis is necessary.
    - **Interaction**: Use `browser_type` to fill out forms and 
        `browser_enter` to submit or confirm search.
- Alternative Search: If you are unable to get sufficient
    information through browser-based exploration and scraping, use
    `search_exa`. This tool is best used for getting quick summaries or
    finding specific answers when visiting web page is could not find the
    information.

- In your response, you should mention the URLs you have visited and processed.

- When encountering verification challenges (like login, CAPTCHAs or
    robot checks), you MUST request help using the human toolkit.
</web_search_workflow>
    """

    return agent_model(
        Agents.search_agent,
        BaseMessage.make_assistant_message(
            role_name="Search Agent",
            content=system_message,
        ),
        options,
        tools,
        prune_tool_calls_from_memory=True,
        tool_names=[
            SearchToolkit.toolkit_name(),
            HybridBrowserPythonToolkit.toolkit_name(),
            HumanToolkit.toolkit_name(),
            NoteTakingToolkit.toolkit_name(),
            TerminalToolkit.toolkit_name(),
        ],
    )


async def document_agent(options: Chat):
    working_directory = options.file_save_path()
    message_integration = ToolkitMessageIntegration(
        message_handler=HumanToolkit(options.task_id, Agents.task_agent).send_message_to_user
    )
    file_write_toolkit = FileWriteToolkit(options.task_id, working_directory=working_directory)
    pptx_toolkit = PPTXToolkit(options.task_id, working_directory=working_directory)
    pptx_toolkit = message_integration.register_toolkits(pptx_toolkit)
    mark_it_down_toolkit = MarkItDownToolkit(options.task_id)
    mark_it_down_toolkit = message_integration.register_toolkits(mark_it_down_toolkit)
    excel_toolkit = ExcelToolkit(options.task_id, working_directory=working_directory)
    excel_toolkit = message_integration.register_toolkits(excel_toolkit)
    note_toolkit = NoteTakingToolkit(options.task_id, Agents.document_agent, working_directory=working_directory)
    note_toolkit = message_integration.register_toolkits(note_toolkit)
    terminal_toolkit = TerminalToolkit(options.task_id, Agents.document_agent, safe_mode=True, clone_current_env=False)
    terminal_toolkit = message_integration.register_toolkits(terminal_toolkit)
    tools = [
        *file_write_toolkit.get_tools(),
        *pptx_toolkit.get_tools(),
        *HumanToolkit.get_can_use_tools(options.task_id, Agents.document_agent),
        *mark_it_down_toolkit.get_tools(),
        *excel_toolkit.get_tools(),
        *note_toolkit.get_tools(),
        *terminal_toolkit.get_tools(),
        *await GoogleDriveMCPToolkit.get_can_use_tools(options.task_id, options.get_bun_env()),
    ]
    if env("EXA_API_KEY") or options.is_cloud():
        search_toolkit = SearchToolkit(options.task_id, Agents.document_agent).search_exa
        search_toolkit = message_integration.register_functions([search_toolkit])
        tools.extend(search_toolkit)
    system_message = f"""
<role>
You are a Documentation Specialist, responsible for creating, modifying, and 
managing a wide range of documents. Your expertise lies in producing 
high-quality, well-structured content in various formats, including text 
files, office documents, presentations, and spreadsheets. You are the team's 
authority on all things related to documentation.
</role>

<team_structure>
You collaborate with the following agents who can work in parallel:
- **Lead Software Engineer**: Provides technical details and code examples for 
documentation.
- **Senior Research Analyst**: Supplies the raw data and research findings to 
be included in your documents.
- **Creative Content Specialist**: Creates images, diagrams, and other media 
to be embedded in your work.
</team_structure>

<operating_environment>
- **System**: {platform.system()} ({platform.machine()})
- **Working Directory**: `{working_directory}`. All local file operations must 
occur here, but you can access files from any place in the file system. For all file system operations, you MUST use absolute paths to ensure precision and avoid ambiguity.
- **Current Date**: {datetime.date.today()}.
</operating_environment>

<mandatory_instructions>
- Before creating any document, you MUST use the `read_note` tool to gather
    all information collected by other team members.

- You MUST use the available tools to create or modify documents (e.g.,
    `write_to_file`, `create_presentation`). Your primary output should be
    a file, not just content within your response.

- If there's no specified format for the document/report/paper, you should use 
    the `write_to_file` tool to create a HTML file.

- If the document has many data, you MUST use the terminal tool to
    generate charts and graphs and add them to the document.

- When you complete your task, your final response must be a summary of
    your work and the path to the final document, presented in a clear,
    detailed, and easy-to-read format. Avoid using markdown tables for
    presenting data; use plain text formatting instead.
</mandatory_instructions>

<capabilities>
Your capabilities include:
- Document Reading:
    - Read and understand the content of various file formats including
        - PDF (.pdf)
        - Microsoft Office: Word (.doc, .docx), Excel (.xls, .xlsx),
          PowerPoint (.ppt, .pptx)
        - EPUB (.epub)
        - HTML (.html, .htm)
        - Images (.jpg, .jpeg, .png) for OCR
        - Audio (.mp3, .wav) for transcription
        - Text-based formats (.csv, .json, .xml, .txt)
        - ZIP archives (.zip) using the `read_files` tool.

- Document Creation & Editing:
    - Create and write to various file formats including Markdown (.md),
    Word documents (.docx), PDFs, CSV files, JSON, YAML, and HTML using
    UTF-8 encoding for default.
    - Apply formatting options including custom encoding, font styles, and
    layout settings
    - Modify existing files with automatic backup functionality
    - Support for mathematical expressions in PDF documents through LaTeX
    rendering

- PowerPoint Presentation Creation:
    - Create professional PowerPoint presentations with title slides and
    content slides
    - Format text with bold and italic styling
    - Create bullet point lists with proper hierarchical structure
    - Support for step-by-step process slides with visual indicators
    - Create tables with headers and rows of data
    - Support for custom templates and slide layouts
    - IMPORTANT: The `create_presentation` tool requires content to be a JSON
    string, not plain text. You must format your content as a JSON array of
    slide objects, then use `json.dumps()` to convert it to a string. Example:
      ```python
      import json
      slides = [
          {{"title": "Main Title", "subtitle": "Subtitle"}},
          {{"heading": "Slide Title", "bullet_points": ["Point 1", "Point 2"]}},
          {{"heading": "Data", "table": {{"headers": ["Col1", "Col2"], "rows": [["A", "B"]]}}}}
      ]
      content_json = json.dumps(slides)
      create_presentation(content=content_json, filename="presentation.pptx")
      ```

- Excel Spreadsheet Management:
    - Extract and analyze content from Excel files (.xlsx, .xls, .csv)
    with detailed cell information and markdown formatting
    - Create new Excel workbooks from scratch with multiple sheets
    - Perform comprehensive spreadsheet operations including:
        * Sheet creation, deletion, and data clearing
        * Cell-level operations (read, write, find specific values)
        * Row and column manipulation (add, update, delete)
        * Range operations for bulk data processing
        * Data export to CSV format for compatibility
    - Handle complex data structures with proper formatting and validation
    - Support for both programmatic data entry and manual cell updates

- Terminal and File System:
    - You have access to a full suite of terminal tools to interact with
    the file system within your working directory (`{working_directory}`).
    - You can execute shell commands (`shell_exec`), list files, and manage
    your workspace as needed to support your document creation tasks. To
    process and manipulate text and data for your documents, you can use
    powerful CLI tools like `awk`, `sed`, `grep`, and `jq`. You can also
    use `find` to locate files, `diff` to compare them, and `tar`, `zip`,
    or `unzip` to handle archives.
    - You can also use the terminal to create data visualizations such as
    charts and graphs. For example, you can write a Python script that uses
    libraries like `plotly` or `matplotlib` to create a chart and save it
    as an image file.

- Human Interaction:
    - Ask questions to users and receive their responses
    - Send informative messages to users without requiring responses
</capabilities>

<document_creation_workflow>
When working with documents, you should:
- Suggest appropriate file formats based on content requirements
- Maintain proper formatting and structure in all created documents
- Provide clear feedback about document creation and modification processes
- Ask clarifying questions when user requirements are ambiguous
- Recommend best practices for document organization and presentation
- For PowerPoint presentations, ALWAYS convert your slide content to JSON
  format before calling `create_presentation`. Never pass plain text or
  instructions - only properly formatted JSON strings as shown in the
  capabilities section
- For Excel files, always provide clear data structure and organization
- When creating spreadsheets, consider data relationships and use
appropriate sheet naming conventions
- To include data visualizations, write and execute Python scripts using
  the terminal. Use libraries like `plotly` to generate charts and
  graphs, and save them as image files that can be embedded in documents.
</document_creation_workflow>

Your goal is to help users efficiently create, modify, and manage their
documents with professional quality and appropriate formatting across all
supported formats including advanced spreadsheet functionality.
"""

    return agent_model(
        Agents.document_agent,
        BaseMessage.make_assistant_message(
            role_name="Document Agent",
            content=system_message,
        ),
        options,
        tools,
        tool_names=[
            FileWriteToolkit.toolkit_name(),
            PPTXToolkit.toolkit_name(),
            HumanToolkit.toolkit_name(),
            MarkItDownToolkit.toolkit_name(),
            ExcelToolkit.toolkit_name(),
            NoteTakingToolkit.toolkit_name(),
            TerminalToolkit.toolkit_name(),
            GoogleDriveMCPToolkit.toolkit_name(),
        ],
    )


def multi_modal_agent(options: Chat):
    working_directory = options.file_save_path()
    message_integration = ToolkitMessageIntegration(
        message_handler=HumanToolkit(options.task_id, Agents.multi_modal_agent).send_message_to_user
    )
    video_download_toolkit = VideoDownloaderToolkit(options.task_id, working_directory=working_directory)
    video_download_toolkit = message_integration.register_toolkits(video_download_toolkit)
    image_analysis_toolkit = ImageAnalysisToolkit(options.task_id)
    image_analysis_toolkit = message_integration.register_toolkits(image_analysis_toolkit)
    open_ai_image_toolkit = OpenAIImageToolkit(  # todo check llm has this model
        options.task_id,
        model="dall-e-3",
        response_format="b64_json",
        size="1024x1024",
        quality="standard",
        working_directory=working_directory,
    )
    open_ai_image_toolkit = message_integration.register_toolkits(open_ai_image_toolkit)
    terminal_toolkit = TerminalToolkit(
        options.task_id, agent_name=Agents.multi_modal_agent, safe_mode=True, clone_current_env=False
    )
    terminal_toolkit = message_integration.register_toolkits(terminal_toolkit)
    note_toolkit = NoteTakingToolkit(options.task_id, Agents.multi_modal_agent, working_directory=working_directory)
    note_toolkit = message_integration.register_toolkits(note_toolkit)
    tools = [
        *video_download_toolkit.get_tools(),
        *image_analysis_toolkit.get_tools(),
        *open_ai_image_toolkit.get_tools(),
        *HumanToolkit.get_can_use_tools(options.task_id, Agents.multi_modal_agent),
        *terminal_toolkit.get_tools(),
        *note_toolkit.get_tools(),
    ]
    # Convert string model_platform to enum for comparison
    try:
        model_platform_enum = ModelPlatformType(options.model_platform.lower())
    except (ValueError, AttributeError):
        model_platform_enum = None
    
    if model_platform_enum == ModelPlatformType.OPENAI:
        audio_analysis_toolkit = AudioAnalysisToolkit(
            options.task_id,
            working_directory,
            OpenAIAudioModels(
                api_key=options.api_key,
                url=options.api_url,
            ),
        )
        audio_analysis_toolkit = message_integration.register_toolkits(audio_analysis_toolkit)
        tools.extend(audio_analysis_toolkit.get_tools())

    if env("EXA_API_KEY") or options.is_cloud():
        search_toolkit = SearchToolkit(options.task_id, Agents.multi_modal_agent).search_exa
        search_toolkit = message_integration.register_functions([search_toolkit])
        tools.extend(search_toolkit)

    system_message = f"""
<role>
You are a Creative Content Specialist, specializing in analyzing and 
generating various types of media content. Your expertise includes processing 
video and audio, understanding image content, and creating new images from 
text prompts. You are the team's expert for all multi-modal tasks.
</role>

<team_structure>
You collaborate with the following agents who can work in parallel:
- **Lead Software Engineer**: Integrates your generated media into 
applications and websites.
- **Senior Research Analyst**: Provides the source material and context for 
your analysis and generation tasks.
- **Documentation Specialist**: Embeds your visual content into reports, 
presentations, and other documents.
</team_structure>

<operating_environment>
- **System**: {platform.system()} ({platform.machine()})
- **Working Directory**: `{working_directory}`. All local file operations must 
occur here, but you can access files from any place in the file system. For all file system operations, you MUST use absolute paths to ensure precision and avoid ambiguity.
- **Current Date**: {datetime.date.today()}.
</operating_environment>

<mandatory_instructions>
- You MUST use the `read_note` tool to to gather all information collected
    by other team members and write down your findings in the notes.

- When you complete your task, your final response must be a comprehensive
    summary of your analysis or the generated media, presented in a clear,
    detailed, and easy-to-read format. Avoid using markdown tables for
    presenting data; use plain text formatting instead.
<mandatory_instructions>

<capabilities>
Your capabilities include:
- Video & Audio Analysis:
    - Download videos from URLs for analysis.
    - Transcribe speech from audio files to text with high accuracy
    - Answer specific questions about audio content
    - Process audio from both local files and URLs
    - Handle various audio formats including MP3, WAV, and OGG

- Image Analysis & Understanding:
    - Generate detailed descriptions of image content
    - Answer specific questions about images
    - Identify objects, text, people, and scenes in images
    - Process images from both local files and URLs

- Image Generation:
    - Create high-quality images based on detailed text prompts using DALL-E
    - Generate images in 1024x1792 resolution
    - Save generated images to specified directories

- Terminal and File System:
    - You have access to terminal tools to manage media files. You can
    leverage powerful CLI tools like `ffmpeg` for any necessary video
    and audio conversion or manipulation. You can also use tools like `find`
    to locate media files, `wget` or `curl` to download them, and `du` or
    `df` to monitor disk space.

- Human Interaction:
    - Ask questions to users and receive their responses
    - Send informative messages to users without requiring responses

</capabilities>

<multi_modal_processing_workflow>
When working with multi-modal content, you should:
- Provide detailed and accurate descriptions of media content
- Extract relevant information based on user queries
- Generate appropriate media when requested
- Explain your analysis process and reasoning
- Ask clarifying questions when user requirements are ambiguous
</multi_modal_processing_workflow>

Your goal is to help users effectively process, understand, and create
multi-modal content across audio and visual domains.
"""

    return agent_model(
        Agents.multi_modal_agent,
        BaseMessage.make_assistant_message(
            role_name="Multi Modal Agent",
            content=system_message,
        ),
        options,
        tools,
        tool_names=[
            VideoDownloaderToolkit.toolkit_name(),
            AudioAnalysisToolkit.toolkit_name(),
            ImageAnalysisToolkit.toolkit_name(),
            OpenAIImageToolkit.toolkit_name(),
            HumanToolkit.toolkit_name(),
            TerminalToolkit.toolkit_name(),
            NoteTakingToolkit.toolkit_name(),
            SearchToolkit.toolkit_name(),
        ],
    )


async def social_medium_agent(options: Chat):
    """
    Agent to handling tasks related to social media:
    include toolkits: WhatsApp, Twitter, LinkedIn, Reddit, Notion, Slack, Discord and Google Suite.
    """
    working_directory = options.file_save_path()
    tools = [
        *WhatsAppToolkit.get_can_use_tools(options.task_id),
        *TwitterToolkit.get_can_use_tools(options.task_id),
        *LinkedInToolkit.get_can_use_tools(options.task_id),
        *RedditToolkit.get_can_use_tools(options.task_id),
        *await NotionMCPToolkit.get_can_use_tools(options.task_id),
        # *SlackToolkit.get_can_use_tools(options.task_id),
        *await GoogleGmailMCPToolkit.get_can_use_tools(options.task_id, options.get_bun_env()),
        *GoogleCalendarToolkit.get_can_use_tools(options.task_id),
        *HumanToolkit.get_can_use_tools(options.task_id, Agents.social_medium_agent),
        *TerminalToolkit(options.task_id, agent_name=Agents.social_medium_agent, clone_current_env=False).get_tools(),
        *NoteTakingToolkit(
            options.task_id, Agents.social_medium_agent, working_directory=working_directory
        ).get_tools(),
        # *DiscordToolkit(options.task_id).get_tools(),  # Not supported temporarily
        # *GoogleSuiteToolkit(options.task_id).get_tools(),  # Not supported temporarily
    ]
    if env("EXA_API_KEY") or options.is_cloud():
        tools.append(FunctionTool(SearchToolkit(options.task_id, Agents.social_medium_agent).search_exa))
    return agent_model(
        Agents.social_medium_agent,
        BaseMessage.make_assistant_message(
            role_name="Social Medium Agent",
            content=f"""
You are a Social Media Management Assistant with comprehensive capabilities
across multiple platforms. You MUST use the `send_message_to_user` tool to
inform the user of every decision and action you take. Your message must
include a short title and a one-sentence description. This is a mandatory
part of your workflow. When you complete your task, your final response must
be a comprehensive summary of your actions, presented in a clear, detailed,
and easy-to-read format. Avoid using markdown tables for presenting data;
use plain text formatting instead.

- **Working Directory**: `{working_directory}`. All local file operations must 
occur here, but you can access files from any place in the file system. For all file system operations, you MUST use absolute paths to ensure precision and avoid ambiguity.
The current date is {datetime.date.today()}. For any date-related tasks, you MUST use this as the current date.

Your integrated toolkits enable you to:

1. WhatsApp Business Management (WhatsAppToolkit):
   - Send text and template messages to customers via the WhatsApp Business
   API.
   - Retrieve business profile information.

2. Twitter Account Management (TwitterToolkit):
   - Create tweets with text content, polls, or as quote tweets.
   - Delete existing tweets.
   - Retrieve user profile information.

3. LinkedIn Professional Networking (LinkedInToolkit):
   - Create posts on LinkedIn.
   - Delete existing posts.
   - Retrieve authenticated user's profile information.

4. Reddit Content Analysis (RedditToolkit):
   - Collect top posts and comments from specified subreddits.
   - Perform sentiment analysis on Reddit comments.
   - Track keyword discussions across multiple subreddits.

5. Notion Workspace Management (NotionToolkit):
   - List all pages and users in a Notion workspace.
   - Retrieve and extract text content from Notion blocks.

6. Slack Workspace Interaction (SlackToolkit):
   - Create new Slack channels (public or private).
   - Join or leave existing channels.
   - Send and delete messages in channels.
   - Retrieve channel information and message history.

7. Human Interaction (HumanToolkit):
   - Ask questions to users and send messages via console.

8. Agent Communication:
   - Communicate with other agents using messaging tools when collaboration
   is needed. Use `list_available_agents` to see available team members and
   `send_message` to coordinate with them, especially when you need content
   from document agents or research from search agents.

9. File System Access:
   - You can use terminal tools to interact with the local file system in
   your working directory (`{working_directory}`), for example, to access
   files needed for posting. You can use tools like `find` to locate files,
   `grep` to search within them, and `curl` to interact with web APIs that
   are not covered by other tools.

When assisting users, always:
- Identify which platform's functionality is needed for the task.
- Check if required API credentials are available before attempting
operations.
- Provide clear explanations of what actions you're taking.
- Handle rate limits and API restrictions appropriately.
- Ask clarifying questions when user requests are ambiguous.
""",
        ),
        options,
        tools,
        tool_names=[
            WhatsAppToolkit.toolkit_name(),
            TwitterToolkit.toolkit_name(),
            LinkedInToolkit.toolkit_name(),
            RedditToolkit.toolkit_name(),
            NotionMCPToolkit.toolkit_name(),
            GoogleGmailMCPToolkit.toolkit_name(),
            GoogleCalendarToolkit.toolkit_name(),
            HumanToolkit.toolkit_name(),
            TerminalToolkit.toolkit_name(),
            NoteTakingToolkit.toolkit_name(),
        ],
    )


async def mcp_agent(options: Chat):
    tools = [
        # *HumanToolkit.get_can_use_tools(options.task_id, Agents.mcp_agent),
        *McpSearchToolkit(options.task_id).get_tools(),
    ]
    if len(options.installed_mcp["mcpServers"]) > 0:
        try:
            tools = [*tools, *await get_mcp_tools(options.installed_mcp)]
        except Exception as e:
            logger.debug(repr(e))

    task_lock = get_task_lock(options.task_id)
    agent_id = str(uuid.uuid4())
    asyncio.create_task(
        task_lock.put_queue(
            ActionCreateAgentData(
                data={
                    "agent_name": Agents.mcp_agent,
                    "agent_id": agent_id,
                    "tools": [key for key in options.installed_mcp["mcpServers"].keys()],
                }
            )
        )
    )
    return ListenChatAgent(
        options.task_id,
        Agents.mcp_agent,
        system_message="You are a helpful assistant that can help users search mcp servers. The found mcp services will be returned to the user, and you will ask the user via ask_human_via_gui whether they want to install these mcp services.",
        model=ModelFactory.create(
            model_platform=options.model_platform,
            model_type=options.model_type,
            api_key=options.api_key,
            url=options.api_url,
            **{k: v for k, v in (options.extra_params or {}).items() 
               if k not in ['model_platform', 'model_type', 'api_key', 'url']},
        ),
        # output_language=options.language,
        tools=tools,
        agent_id=agent_id,
    )


async def get_toolkits(tools: list[str], agent_name: str, api_task_id: str):
    toolkits = {
        "audio_analysis_toolkit": AudioAnalysisToolkit,
        "openai_image_toolkit": OpenAIImageToolkit,
        "excel_toolkit": ExcelToolkit,
        "file_write_toolkit": FileWriteToolkit,
        "github_toolkit": GithubToolkit,
        "google_calendar_toolkit": GoogleCalendarToolkit,
        "google_drive_mcp_toolkit": GoogleDriveMCPToolkit,
        "google_gmail_mcp_toolkit": GoogleGmailMCPToolkit,
        "image_analysis_toolkit": ImageAnalysisToolkit,
        "linkedin_toolkit": LinkedInToolkit,
        "mcp_search_toolkit": McpSearchToolkit,
        "notion_toolkit": NotionMCPToolkit,
        "pptx_toolkit": PPTXToolkit,
        "reddit_toolkit": RedditToolkit,
        "search_toolkit": SearchToolkit,
        "slack_toolkit": SlackToolkit,
        "terminal_toolkit": TerminalToolkit,
        "twitter_toolkit": TwitterToolkit,
        "video_analysis_toolkit": VideoAnalysisToolkit,
        "video_download_toolkit": VideoDownloaderToolkit,
        "whatsapp_toolkit": WhatsAppToolkit,
    }
    res = []
    for item in tools:
        if item in toolkits:
            toolkit: AbstractToolkit = toolkits[item]
            toolkit.agent_name = agent_name
            res = toolkit.get_can_use_tools(api_task_id)
            res = await res if asyncio.iscoroutine(res) else res
            res.extend(res)
        else:
            logger.warning(f"Toolkit {item} not found, please check your configuration.")
    return res


async def get_mcp_tools(mcp_server: McpServers):
    if len(mcp_server["mcpServers"]) == 0:
        return []
    mcp_toolkit = MCPToolkit(config_dict={**mcp_server}, timeout=180)
    return mcp_toolkit.get_tools()<|MERGE_RESOLUTION|>--- conflicted
+++ resolved
@@ -455,15 +455,15 @@
             model_type=options.model_type,
             api_key=options.api_key,
             url=options.api_url,
-<<<<<<< HEAD
             model_config_dict={
                 "user": str(options.task_id),
             },
             **(options.extra_params or {}),
-=======
-            **{k: v for k, v in (options.extra_params or {}).items() 
-               if k not in ['model_platform', 'model_type', 'api_key', 'url']},
->>>>>>> 3c5599b7
+            **{
+                k: v
+                for k, v in (options.extra_params or {}).items()
+                if k not in ["model_platform", "model_type", "api_key", "url"]
+            },
         ),
         # output_language=options.language,
         tools=tools,
@@ -1054,7 +1054,7 @@
         model_platform_enum = ModelPlatformType(options.model_platform.lower())
     except (ValueError, AttributeError):
         model_platform_enum = None
-    
+
     if model_platform_enum == ModelPlatformType.OPENAI:
         audio_analysis_toolkit = AudioAnalysisToolkit(
             options.task_id,
@@ -1324,8 +1324,11 @@
             model_type=options.model_type,
             api_key=options.api_key,
             url=options.api_url,
-            **{k: v for k, v in (options.extra_params or {}).items() 
-               if k not in ['model_platform', 'model_type', 'api_key', 'url']},
+            **{
+                k: v
+                for k, v in (options.extra_params or {}).items()
+                if k not in ["model_platform", "model_type", "api_key", "url"]
+            },
         ),
         # output_language=options.language,
         tools=tools,
