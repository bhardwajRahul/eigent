--- conflicted
+++ resolved
@@ -924,17 +924,10 @@
         *terminal_toolkit.get_tools(),
         *await GoogleDriveMCPToolkit.get_can_use_tools(options.project_id, options.get_bun_env()),
     ]
-<<<<<<< HEAD
-    if env("EXA_API_KEY") or options.is_cloud():
-        search_toolkit = SearchToolkit(options.project_id, Agents.document_agent).search_exa
-        search_toolkit = message_integration.register_functions([search_toolkit])
-        tools.extend(search_toolkit)
-=======
     # if env("EXA_API_KEY") or options.is_cloud():
-    #     search_toolkit = SearchToolkit(options.task_id, Agents.document_agent).search_exa
+    #     search_toolkit = SearchToolkit(options.project_id, Agents.document_agent).search_exa
     #     search_toolkit = message_integration.register_functions([search_toolkit])
     #     tools.extend(search_toolkit)
->>>>>>> aa3809bf
     system_message = f"""
 <role>
 You are a Documentation Specialist, responsible for creating, modifying, and 
@@ -1163,17 +1156,10 @@
         audio_analysis_toolkit = message_integration.register_toolkits(audio_analysis_toolkit)
         tools.extend(audio_analysis_toolkit.get_tools())
 
-<<<<<<< HEAD
-    if env("EXA_API_KEY") or options.is_cloud():
-        search_toolkit = SearchToolkit(options.project_id, Agents.multi_modal_agent).search_exa
-        search_toolkit = message_integration.register_functions([search_toolkit])
-        tools.extend(search_toolkit)
-=======
     # if env("EXA_API_KEY") or options.is_cloud():
-    #     search_toolkit = SearchToolkit(options.task_id, Agents.multi_modal_agent).search_exa
+    #     search_toolkit = SearchToolkit(options.project_id, Agents.multi_modal_agent).search_exa
     #     search_toolkit = message_integration.register_functions([search_toolkit])
     #     tools.extend(search_toolkit)
->>>>>>> aa3809bf
 
     system_message = f"""
 <role>
@@ -1302,13 +1288,8 @@
         # *DiscordToolkit(options.project_id).get_tools(),  # Not supported temporarily
         # *GoogleSuiteToolkit(options.project_id).get_tools(),  # Not supported temporarily
     ]
-<<<<<<< HEAD
-    if env("EXA_API_KEY") or options.is_cloud():
-        tools.append(FunctionTool(SearchToolkit(options.project_id, Agents.social_medium_agent).search_exa))
-=======
     # if env("EXA_API_KEY") or options.is_cloud():
-    #     tools.append(FunctionTool(SearchToolkit(options.task_id, Agents.social_medium_agent).search_exa))
->>>>>>> aa3809bf
+    #     tools.append(FunctionTool(SearchToolkit(options.project_id, Agents.social_medium_agent).search_exa))
     return agent_model(
         Agents.social_medium_agent,
         BaseMessage.make_assistant_message(
