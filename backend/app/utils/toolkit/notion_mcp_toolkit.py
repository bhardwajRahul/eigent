import os
import json
import asyncio
from textwrap import indent
from typing import Any, Dict, List
from camel.toolkits import FunctionTool
from app.component.environment import env
from app.utils.toolkit.abstract_toolkit import AbstractToolkit
from camel.toolkits.mcp_toolkit import MCPToolkit
from utils import traceroot_wrapper as traceroot

logger = traceroot.get_logger("notion_mcp_toolkit")

def _customize_function_parameters(schema: Dict[str, Any]) -> None:
        r"""Customize function parameters for specific functions.

        This method allows modifying parameter descriptions or other schema
        attributes for specific functions.
        """
        function_info = schema.get("function", {})
        function_name = function_info.get("name", "")
        parameters = function_info.get("parameters", {})
        properties = parameters.get("properties", {})
        required = parameters.get("required", [])
        
<<<<<<< HEAD
        help_description = "If you need use parent, you can use `notion-search` for the imformation"
=======
        help_description = "If you need use parent, you can use `notion-search` for the information"
>>>>>>> e235ba32
        # Modify the notion-create-pages function to make parent optional
        if function_name == "notion-create-pages" or function_name == "notion-create-database":
            required.remove("parent")
            parameters["required"] = required
            if "parent" in properties:
                # Update the parent parameter description
                properties["parent"]["description"] = "Optional. " + properties["parent"]["description"] + help_description

class NotionMCPToolkit(MCPToolkit, AbstractToolkit):

    def __init__(
        self,
        api_task_id: str,
        timeout: float | None = None,
    ):
        self.api_task_id = api_task_id
        if timeout is None:
            timeout = 120.0
        
        config_dict={
            "mcpServers": {
                "notionMCP": {
                    "command": "npx",
                    "args": [
                        "-y",
                        "mcp-remote",
                        "https://mcp.notion.com/mcp",
                    ],
                    "env": {
                        "MCP_REMOTE_CONFIG_DIR": env("MCP_REMOTE_CONFIG_DIR", os.path.expanduser("~/.mcp-auth")),
                    },
                }
            }
        }
        super().__init__(config_dict=config_dict, timeout=timeout)    

    @classmethod
    async def get_can_use_tools(cls, api_task_id: str) -> list[FunctionTool]:
        # Retry mechanism for remote MCP connection
        max_retries = 3
        retry_delay = 2  # seconds
        
        for attempt in range(max_retries):
            tools = []
            toolkit = None
            
            try:
                # Create a fresh toolkit instance for each retry
                toolkit = cls(api_task_id)
                logger.info(f"Attempting to connect to Notion MCP server (attempt {attempt + 1}/{max_retries})")
                
                await toolkit.connect()
                
                # Get tools from the connected toolkit
                all_tools = toolkit.get_tools()
                tool_schema = [
                    item.get_openai_tool_schema() for item in all_tools
                ]
                
                # Adjust tool schema
                for item in tool_schema:
                    _customize_function_parameters(item)
                
                for item in all_tools:
                    setattr(item, "_toolkit_name", cls.__name__)
                    tools.append(item)
                
                # Check if we actually got tools
                if len(tools) == 0:
                    logger.warning(f"Connected to Notion MCP server but got 0 tools (attempt {attempt + 1}/{max_retries})")
                    raise Exception("No tools retrieved from Notion MCP server")
                
                # Success! Got tools
                logger.info(f"Successfully connected to Notion MCP server and loaded {len(tools)} tools")
                
<<<<<<< HEAD
                # Save tool schema
                tool_schema = [
                    item.get_openai_tool_schema() for item in tools
                ]
                with open("tool_schema.json", "w") as f:
                    json.dump(tool_schema, f, indent=4)
                
=======
>>>>>>> e235ba32
                return tools
                
            except Exception as e:
                logger.warning(f"Failed to connect to Notion MCP server (attempt {attempt + 1}/{max_retries}): {e}")
                
                # If not the last attempt, wait and retry
                if attempt < max_retries - 1:
                    logger.info(f"Retrying in {retry_delay} seconds...")
                    await asyncio.sleep(retry_delay)
                else:
                    # Last attempt failed
                    logger.error(f"All {max_retries} connection attempts to Notion MCP server failed. Notion tools will not be available for this task.")
        return []<|MERGE_RESOLUTION|>--- conflicted
+++ resolved
@@ -23,11 +23,7 @@
         properties = parameters.get("properties", {})
         required = parameters.get("required", [])
         
-<<<<<<< HEAD
-        help_description = "If you need use parent, you can use `notion-search` for the imformation"
-=======
         help_description = "If you need use parent, you can use `notion-search` for the information"
->>>>>>> e235ba32
         # Modify the notion-create-pages function to make parent optional
         if function_name == "notion-create-pages" or function_name == "notion-create-database":
             required.remove("parent")
@@ -103,16 +99,6 @@
                 # Success! Got tools
                 logger.info(f"Successfully connected to Notion MCP server and loaded {len(tools)} tools")
                 
-<<<<<<< HEAD
-                # Save tool schema
-                tool_schema = [
-                    item.get_openai_tool_schema() for item in tools
-                ]
-                with open("tool_schema.json", "w") as f:
-                    json.dump(tool_schema, f, indent=4)
-                
-=======
->>>>>>> e235ba32
                 return tools
                 
             except Exception as e:
