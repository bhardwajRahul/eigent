--- conflicted
+++ resolved
@@ -892,7 +892,6 @@
 							const { toolkit_name, method_name } = agentMessages.data;
 							if (toolkit_name && method_name && assigneeAgentIndex !== -1) {
 
-<<<<<<< HEAD
 								if (assigneeAgentIndex !== -1) {
 									const task = taskAssigning[assigneeAgentIndex].tasks.find((task: TaskInfo) => task.id === agentMessages.data.process_task_id);
 									const message = filterMessage(agentMessages)
@@ -913,23 +912,6 @@
 										taskRunning![taskIndex].status = "running";
 										taskRunning![taskIndex].toolkits ??= [];
 										taskRunning![taskIndex].toolkits.push({ ...toolkit });
-=======
-								const task = taskAssigning[assigneeAgentIndex].tasks.find((task: TaskInfo) => task.id === agentMessages.data.process_task_id);
-								const message = filterMessage(agentMessages)
-								if (message) {
-									const toolkit = {
-										toolkitId: generateUniqueId(),
-										toolkitName: toolkit_name,
-										toolkitMethods: method_name,
-										message: message.data.message as string,
-										toolkitStatus: "running" as AgentStatus,
-									}
-									if (task) {
-										task.toolkits ??= []
-										task.toolkits.push({ ...toolkit });
-										task.status = "running";
-										setTaskAssigning(taskId, [...taskAssigning]);
->>>>>>> 1a4e7966
 									}
 								}
 
