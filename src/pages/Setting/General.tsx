--- conflicted
+++ resolved
@@ -10,6 +10,7 @@
 import { proxyFetchPut, proxyFetchGet, fetchPost } from "@/api/http";
 import { createRef, RefObject } from "react";
 import { useEffect, useState } from "react";
+import { useChatStore } from "@/store/chatStore";
 import { LocaleEnum, switchLanguage } from "@/i18n";
 import { useTranslation } from "react-i18next";
 import { toast } from "sonner";
@@ -153,13 +154,12 @@
 	};
 
 	return (
-		<div className="flex flex-col gap-4 pb-40">
-			<div className="px-6 py-4 flex flex-col w-fullitems-center justify-between gap-2 bg-surface-secondary rounded-2xl">
-			<div className="text-body-lg font-bold text-text-heading">
+		<div className="space-y-8">
+			<div className="px-6 py-4 bg-surface-secondary rounded-2xl">
+				<div className="text-base font-bold leading-12 text-text-body">
 					{t("setting.account")}
 				</div>
-				<div className="flex flex-row items-center justify-between gap-2">
-				<div className="text-body-sm text-text-body font-normal">
+				<div className="text-sm leading-13 mb-4">
 					{t("setting.you-are-currently-signed-in-with", {
 						email: authStore.email,
 					})}
@@ -188,12 +188,8 @@
 						{t("setting.log-out")}
 					</Button>
 				</div>
-				</div>
-			</div>
-			<div className="px-6 py-4 bg-surface-secondary rounded-2xl">
-<<<<<<< HEAD
-				<div className="text-body-lg font-bold text-text-heading">
-=======
+			</div>
+			<div className="px-6 py-4 bg-surface-secondary rounded-2xl">
 				<div className="text-base font-bold leading-12 text-text-primary">
 					{t("setting.browser-login")}
 				</div>
@@ -231,7 +227,6 @@
 			<CookieManager />
 			<div className="px-6 py-4 bg-surface-secondary rounded-2xl">
 				<div className="text-base font-bold leading-12 text-text-primary">
->>>>>>> 960b6f51
 					{t("setting.language")}
 				</div>
 				<div className="mt-md">
@@ -255,7 +250,7 @@
 				</div>
 			</div>
 			<div className="px-6 py-4 bg-surface-secondary rounded-2xl">
-				<div className="text-body-lg font-bold text-text-heading">
+				<div className="text-base font-bold leading-12 text-text-primary">
 					{t("setting.appearance")}
 				</div>
 				<div className="flex items-center gap-md mt-md">
