import ChatBox from "@/components/ChatBox";
import Workflow from "@/components/WorkFlow";
import Folder from "@/components/Folder";
import Terminal from "@/components/Terminal";
import { useChatStore } from "@/store/chatStore";
import { useEffect, useState } from "react";
import { ReactFlowProvider } from "@xyflow/react";
import BottomBar from "@/components/BottomBar";
import SearchAgentWrokSpace from "@/components/SearchAgentWrokSpace";
import TerminalAgentWrokSpace from "@/components/TerminalAgentWrokSpace";
import { useSidebarStore } from "@/store/sidebarStore";
import UpdateElectron from "@/components/update";
import { proxyFetchPost } from "@/api/http";
import {
  ResizableHandle,
  ResizablePanel,
  ResizablePanelGroup,
} from "@/components/ui/resizable"
<<<<<<< HEAD
import SideBar from "@/components/SideBar";
=======
import useChatStoreAdapter from "@/hooks/useChatStoreAdapter";
>>>>>>> 5864f909

export default function Home() {
	const { toggle } = useSidebarStore();
	//Get Chatstore for the active project's task
	const { chatStore, projectStore } = useChatStoreAdapter();
	if (!chatStore) {
		return <div>Loading...</div>;
	}
	
	const [activeWebviewId, setActiveWebviewId] = useState<string | null>(null);

	// Add webview-show listener in useEffect with cleanup
	useEffect(() => {
		const handleWebviewShow = (_event: any, id: string) => {
			setActiveWebviewId(id);
		};

		window.ipcRenderer?.on("webview-show", handleWebviewShow);

		// Cleanup: remove listener on unmount
		return () => {
			window.ipcRenderer?.off("webview-show", handleWebviewShow);
		};
	}, []); // Empty dependency array means this only runs once

	useEffect(() => {
		let taskAssigning = [
			...(chatStore.tasks[chatStore.activeTaskId as string]?.taskAssigning ||
				[]),
		];
		let webviews: { id: string; agent_id: string; index: number }[] = [];
		taskAssigning.map((item) => {
			if (item.type === "search_agent") {
				item.activeWebviewIds?.map((webview, index) => {
					webviews.push({ ...webview, agent_id: item.agent_id, index });
				});
			}
		});

		if (taskAssigning.length === 0) {
			return;
		}
		
		if (webviews.length === 0) {
			const searchAgent = taskAssigning.find(agent => agent.type === 'search_agent');
			if (searchAgent && searchAgent.activeWebviewIds && searchAgent.activeWebviewIds.length > 0) {
				searchAgent.activeWebviewIds.forEach((webview, index) => {
					webviews.push({ ...webview, agent_id: searchAgent.agent_id, index });
				});
			}
		}
		
		if (webviews.length === 0) {
			return;
		}

		// capture webview
		const captureWebview = async () => {
			if (
				chatStore.tasks[chatStore.activeTaskId as string].status === "finished"
			) {
				return;
			}
			webviews.map((webview) => {
				window.ipcRenderer
					.invoke("capture-webview", webview.id)
					.then((base64: string) => {
						if (chatStore.tasks[chatStore.activeTaskId as string].type) return;
						let taskAssigning = [
							...chatStore.tasks[chatStore.activeTaskId as string]
								.taskAssigning,
						];
						const searchAgentIndex = taskAssigning.findIndex(
							(agent) => agent.agent_id === webview.agent_id
						);

						if (
							searchAgentIndex !== -1 &&
							base64 !== "data:image/jpeg;base64,"
						) {
							taskAssigning[searchAgentIndex].activeWebviewIds![
								webview.index
							].img = base64;
							chatStore.setTaskAssigning(
								chatStore.activeTaskId as string,
								taskAssigning
							);
							const { processTaskId, url } =
								taskAssigning[searchAgentIndex].activeWebviewIds![
									webview.index
								];
							chatStore.setSnapshotsTemp(chatStore.activeTaskId as string, {
								api_task_id: chatStore.activeTaskId,
								camel_task_id: processTaskId,
								browser_url: url,
								image_base64: base64,
							});
						
						}
						// let list: any = [];
						// taskAssigning.forEach((item: any) => {
						// 	item.activeWebviewIds.forEach((item2: any) => {
						// 		if (item2.img && item2.url && item2.processTaskId) {
						// 			list.push({
						// 				api_task_id: chatStore.activeTaskId,
						// 				camel_task_id: item2.processTaskId,
						// 				browser_url: item2.url,
						// 				image_base64: item2.img,
						// 			});
						// 		}
						// 	});
						// });
						// chatStore.setSnapshots(chatStore.activeTaskId as string, list);
					})
					.catch((error) => {
						console.error("capture webview error:", error);
					});
			});
		};

		let intervalTimer: NodeJS.Timeout | null = null;

		const initialTimer = setTimeout(() => {
			captureWebview();
			intervalTimer = setInterval(captureWebview, 2000);
		}, 2000);

		// cleanup function
		return () => {
			clearTimeout(initialTimer);
			if (intervalTimer) {
				clearInterval(intervalTimer);
			}
		};
	}, [chatStore.tasks[chatStore.activeTaskId as string]?.taskAssigning]);

	useEffect(() => {
		if (!chatStore.activeTaskId) {
			projectStore.createProject("new project");
		}

		const webviewContainer = document.getElementById("webview-container");
		if (webviewContainer) {
			const resizeObserver = new ResizeObserver(() => {
				getSize();
			});
			resizeObserver.observe(webviewContainer);

			return () => {
				resizeObserver.disconnect();
			};
		}
	}, []);

	const getSize = () => {
		const webviewContainer = document.getElementById("webview-container");
		if (webviewContainer) {
			const rect = webviewContainer.getBoundingClientRect();
			window.electronAPI.setSize({
				x: rect.left,
				y: rect.top,
				width: rect.width,
				height: rect.height,
			});
			console.log("setSize", rect);
		}
	};

<<<<<<< HEAD
		return (
			<div className="h-full min-h-0 flex flex-row overflow-hidden pt-8">
				<ReactFlowProvider>
					<div className="flex-1 min-w-0 min-h-0 flex items-center justify-center gap-2 relative overflow-hidden">
						<ResizablePanelGroup direction="horizontal">
						<ResizablePanel defaultSize={30} minSize={20}>
							<div className="flex-1 h-full min-w-0 min-h-0 flex items-center justify-center py-2 pl-2 overflow-hidden">
							 <ChatBox />
							</div>
=======
	return (
		<div className="h-full">
			<ReactFlowProvider>
				<div className="h-full flex flex-col">
						<div className="flex-1 flex items-center justify-center gap-2 relative">
						<ResizablePanelGroup direction="horizontal">
						<ResizablePanel defaultSize={30} minSize={20}>
						<div
							className="w-full h-full flex flex-col items-center justify-center transition-all duration-300"
						>
							<ChatBox />
						</div>
>>>>>>> 5864f909
						</ResizablePanel>
							<ResizableHandle withHandle={true} className="custom-resizable-handle" />
						<ResizablePanel>
						{chatStore.tasks[chatStore.activeTaskId as string]
							?.activeWorkSpace && (
							<div className="w-full h-full flex-1 flex flex-col animate-in fade-in-0 pr-2 slide-in-from-right-2 duration-300">
								{chatStore.tasks[
									chatStore.activeTaskId as string
								]?.taskAssigning.find(
									(agent) =>
										agent.agent_id ===
										chatStore.tasks[chatStore.activeTaskId as string]
											.activeWorkSpace
								)?.type === "search_agent" && (
									<div className="w-full h-[calc(100vh-104px)] flex-1 flex animate-in fade-in-0 slide-in-from-right-2 duration-300">
										<SearchAgentWrokSpace />
									</div>
								)}
								{chatStore.tasks[chatStore.activeTaskId as string]
									?.activeWorkSpace === "workflow" && (
									<div className="w-full h-full flex-1 flex items-center justify-center animate-in fade-in-0 slide-in-from-right-2 duration-300">
										<div className="w-full h-full flex flex-col rounded-2xl border border-transparent border-solid  p-2 relative">
											{/*filter blur */}
											<div className="absolute inset-0 pointer-events-none bg-transparent rounded-xl"></div>
											<div className="w-full h-full relative z-10">
												<Workflow
													taskAssigning={
														chatStore.tasks[chatStore.activeTaskId as string]
															?.taskAssigning || []
													}
												/>
											</div>
										</div>
									</div>
								)}
								{chatStore.tasks[
									chatStore.activeTaskId as string
								]?.taskAssigning.find(
									(agent) =>
										agent.agent_id ===
										chatStore.tasks[chatStore.activeTaskId as string]
											.activeWorkSpace
								)?.type === "developer_agent" && (
									<div className="w-full h-[calc(100vh-104px)] flex-1 flex animate-in fade-in-0 slide-in-from-right-2 duration-300">
										<TerminalAgentWrokSpace></TerminalAgentWrokSpace>
										{/* <Terminal content={[]} /> */}
									</div>
								)}
								{chatStore.tasks[chatStore.activeTaskId as string]
									.activeWorkSpace === "documentWorkSpace" && (
									<div className="w-full h-[calc(100vh-104px)] flex-1 flex items-center justify-center animate-in fade-in-0 slide-in-from-right-2 duration-300">
										<div className="w-full h-[calc(100vh-104px)] flex flex-col rounded-2xl border border-zinc-300 border-solid relative">
											{/*filter blur */}
											<div className="absolute inset-0 blur-bg pointer-events-none bg-white-50 rounded-xl"></div>
											<div className="w-full h-full relative z-10">
												<Folder />
											</div>
										</div>
									</div>
								)}
								{chatStore.tasks[
									chatStore.activeTaskId as string
								]?.taskAssigning.find(
									(agent) =>
										agent.agent_id ===
										chatStore.tasks[chatStore.activeTaskId as string]
											.activeWorkSpace
								)?.type === "document_agent" && (
									<div className="w-full h-[calc(100vh-104px)] flex-1 flex items-center justify-center animate-in fade-in-0 slide-in-from-right-2 duration-300">
										<div className="w-full h-[calc(100vh-104px)] flex flex-col rounded-2xl border border-zinc-300 border-solid relative">
											{/*filter blur */}
											<div className="absolute inset-0 blur-bg pointer-events-none bg-white-50 rounded-xl"></div>
											<div className="w-full h-full relative z-10">
												<Folder
													data={chatStore.tasks[
														chatStore.activeTaskId as string
													]?.taskAssigning.find(
														(agent) =>
															agent.agent_id ===
															chatStore.tasks[chatStore.activeTaskId as string]
																.activeWorkSpace
													)}
												/>
											</div>
										</div>
									</div>
								)}
								<BottomBar />
							</div>
						)}
							</ResizablePanel>
							{/* Fixed sidebar on the right
							<div className="h-full z-30">
								<SideBar />
							</div>*/}
							</ResizablePanelGroup>
					</div>
			</ReactFlowProvider>
			<UpdateElectron />
		</div>
	);
}<|MERGE_RESOLUTION|>--- conflicted
+++ resolved
@@ -16,11 +16,7 @@
   ResizablePanel,
   ResizablePanelGroup,
 } from "@/components/ui/resizable"
-<<<<<<< HEAD
 import SideBar from "@/components/SideBar";
-=======
-import useChatStoreAdapter from "@/hooks/useChatStoreAdapter";
->>>>>>> 5864f909
 
 export default function Home() {
 	const { toggle } = useSidebarStore();
@@ -189,7 +185,6 @@
 		}
 	};
 
-<<<<<<< HEAD
 		return (
 			<div className="h-full min-h-0 flex flex-row overflow-hidden pt-8">
 				<ReactFlowProvider>
@@ -199,20 +194,6 @@
 							<div className="flex-1 h-full min-w-0 min-h-0 flex items-center justify-center py-2 pl-2 overflow-hidden">
 							 <ChatBox />
 							</div>
-=======
-	return (
-		<div className="h-full">
-			<ReactFlowProvider>
-				<div className="h-full flex flex-col">
-						<div className="flex-1 flex items-center justify-center gap-2 relative">
-						<ResizablePanelGroup direction="horizontal">
-						<ResizablePanel defaultSize={30} minSize={20}>
-						<div
-							className="w-full h-full flex flex-col items-center justify-center transition-all duration-300"
-						>
-							<ChatBox />
-						</div>
->>>>>>> 5864f909
 						</ResizablePanel>
 							<ResizableHandle withHandle={true} className="custom-resizable-handle" />
 						<ResizablePanel>
