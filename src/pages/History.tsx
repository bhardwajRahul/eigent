--- conflicted
+++ resolved
@@ -33,20 +33,8 @@
 	if (!chatStore || !projectStore) {
 		return <div>Loading...</div>;
 	}
-<<<<<<< HEAD
-	
-	// Get initial tab from URL parameter, default to "projects"
-	const getInitialTab = () => {
-		const tabFromUrl = searchParams.get('tab');
-		const validTabs = ["projects", "workers", "trigger", "settings", "mcp_tools"];
-		return validTabs.includes(tabFromUrl || "") ? tabFromUrl as typeof activeTab : "projects";
-	};
-	
-	const [activeTab, setActiveTab] = useState<"projects" | "workers" | "trigger" | "settings" | "mcp_tools">(getInitialTab);
-=======
 	const tabParam = searchParams.get("tab") as "projects" | "workers" | "trigger" | "settings" | "mcp_tools" | null;
 	const [activeTab, setActiveTab] = useState<"projects" | "workers" | "trigger" | "settings" | "mcp_tools">(tabParam || "projects");
->>>>>>> 986dda99
 	const [deleteModalOpen, setDeleteModalOpen] = useState(false);
   const scrollContainerRef = useRef<HTMLDivElement | null>(null);
 	const HAS_STACK_KEYS = hasStackKeys();
