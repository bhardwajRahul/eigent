--- conflicted
+++ resolved
@@ -22,7 +22,7 @@
   const needsBackendRestart = useInstallationStore(state => state.needsBackendRestart);
   const setNeedsBackendRestart = useInstallationStore(state => state.setNeedsBackendRestart);
 
-<<<<<<< HEAD
+
   // Monitor for backend restart after logout
   useEffect(() => {
     // When user logs in after logout, needsBackendRestart will be true
@@ -72,8 +72,7 @@
     }
   }, [needsBackendRestart, email, initState, setWaitingBackend, setSuccess, setInitState, setNeedsBackendRestart]);
 
-=======
->>>>>>> 1c4951ff
+
   useEffect(() => {
     if (hasCheckedOnMount.current) {
       return;
