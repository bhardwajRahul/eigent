--- conflicted
+++ resolved
@@ -23,12 +23,9 @@
 import { useTranslation } from "react-i18next";
 import { proxyFetchGet, fetchPut, fetchDelete, proxyFetchDelete } from "@/api/http";
 import { toast } from "sonner";
-<<<<<<< HEAD
 import EndNoticeDialog from "@/components/Dialog/EndNotice";
  
-=======
 import useChatStoreAdapter from "@/hooks/useChatStoreAdapter";
->>>>>>> 823267a2
 function HeaderWin() {
 	const { t } = useTranslation();
 	const titlebarRef = useRef<HTMLDivElement>(null);
