--- conflicted
+++ resolved
@@ -112,11 +112,6 @@
 						}`}
 						onClick={() => handleStateClick("reassigned")}
 					>
-<<<<<<< HEAD
-						{t("chat.reassigned")}{" "}
-						<span className={fadeWidthClass(isSelected("reassigned"))}>
-							{reAssignTo}
-=======
 						<CircleSlash2
 							className={`w-[10px] h-[10px] text-icon-secondary group-hover:text-icon-warning ${
 								isSelected("reassigned") && "text-icon-warning"
@@ -127,11 +122,10 @@
 								isSelected("reassigned") && "text-text-warning"
 							}`}
 						>
-							Reassigned{" "}
+							{t("chat.reassigned")}{" "}
 							<span className={fadeWidthClass(isSelected("reassigned"))}>
 								{reAssignTo}
 							</span>
->>>>>>> 84ea68d5
 						</span>
 					</div>
 				) : null}
