--- conflicted
+++ resolved
@@ -74,73 +74,6 @@
 		navigate("/");
 	};
 
-<<<<<<< HEAD
-	const agentMap = {
-		developer_agent: {
-			name: t("layout.developer-agent"),
-			textColor: "text-text-developer",
-			bgColor: "bg-bg-fill-coding-active",
-			shapeColor: "bg-bg-fill-coding-default",
-			borderColor: "border-bg-fill-coding-active",
-			bgColorLight: "bg-emerald-200",
-		},
-		search_agent: {
-			name: t("layout.search-agent"),
-
-			textColor: "text-blue-700",
-			bgColor: "bg-bg-fill-browser-active",
-			shapeColor: "bg-bg-fill-browser-default",
-			borderColor: "border-bg-fill-browser-active",
-			bgColorLight: "bg-blue-200",
-		},
-		document_agent: {
-			name: t("layout.document-agent"),
-
-			textColor: "text-yellow-700",
-			bgColor: "bg-bg-fill-writing-active",
-			shapeColor: "bg-bg-fill-writing-default",
-			borderColor: "border-bg-fill-writing-active",
-			bgColorLight: "bg-yellow-200",
-		},
-		multi_modal_agent: {
-			name: t("layout.multi-modal-agent"),
-
-			textColor: "text-fuchsia-700",
-			bgColor: "bg-bg-fill-multimodal-active",
-			shapeColor: "bg-bg-fill-multimodal-default",
-			borderColor: "border-bg-fill-multimodal-active",
-			bgColorLight: "bg-fuchsia-200",
-		},
-		social_medium_agent: {
-			name: t("layout.social-media-agent"),
-
-			textColor: "text-purple-700",
-			bgColor: "bg-violet-700",
-			shapeColor: "bg-violet-300",
-			borderColor: "border-violet-700",
-			bgColorLight: "bg-purple-50",
-		},
-	};
-
-	const handleClickAgent = (taskId: string, agent_id: string) => {
-		chatStore.setActiveTaskId(taskId);
-		chatStore.setActiveWorkSpace(taskId, "workflow");
-		chatStore.setActiveAgent(taskId, agent_id);
-		navigate(`/`);
-	};
-
-	const fetchHistoryTasks = async () => {
-		try {
-			const res = await proxyFetchGet(`/api/chat/histories`);
-			setHistoryTasks(res?.items ?? []);
-		} catch (error) {
-			console.error("Failed to fetch history tasks:", error);
-			setHistoryTasks([]);
-		}
-	};
-
-=======
->>>>>>> 03363d43
 	useEffect(() => {
 		fetchGroupedHistoryTasks(setHistoryTasks);
 	}, [chatStore.updateCount]);
@@ -508,11 +441,7 @@
 													return (
 														<div
 															onClick={() => {
-<<<<<<< HEAD
-																handleSetActive(task.task_id, task.question || "", task.id);
-=======
 																handleSetActive(project.project_id, project.last_prompt, project.project_id);
->>>>>>> 03363d43
 															}}
 															key={project.project_id}
 															className={`${
