import { useEffect, useState } from "react";
import {
	ChevronsLeft,
	Search,
	FileText,
	CodeXml,
	ChevronLeft,
	Download,
	Folder as FolderIcon,
	ChevronRight,
	ChevronDown,
} from "lucide-react";
import { Button } from "@/components/ui/button";

import {
	Accordion,
	AccordionContent,
	AccordionItem,
	AccordionTrigger,
} from "@/components/ui/accordion";
import { useChatStore } from "@/store/chatStore";
import { MarkDown } from "@/components/ChatBox/MarkDown";
import { useAuthStore } from "@/store/authStore";
import { proxyFetchGet } from "@/api/http";

// Type definitions
interface FileTreeNode {
	name: string;
	path: string;
	type?: string;
	isFolder?: boolean;
	icon?: React.ElementType;
	children?: FileTreeNode[];
}

// FileTree component to render nested file structure
interface FileTreeProps {
	node: FileTreeNode;
	level?: number;
	selectedFile: FileInfo | null;
	expandedFolders: Set<string>;
	onToggleFolder: (path: string) => void;
	onSelectFile: (file: FileInfo) => void;
	isShowSourceCode: boolean;
}

const FileTree: React.FC<FileTreeProps> = ({ 
	node, 
	level = 0, 
	selectedFile,
	expandedFolders,
	onToggleFolder,
	onSelectFile,
	isShowSourceCode
}) => {
	if (!node.children || node.children.length === 0) return null;

	return (
		<div className={level > 0 ? "ml-4" : ""}>
			{node.children.map((child) => {
				const isExpanded = expandedFolders.has(child.path);
				const fileInfo: FileInfo = {
					name: child.name,
					path: child.path,
					type: child.type || '',
					isFolder: child.isFolder,
					icon: child.icon
				};

				return (
					<div key={child.path}>
						<button
							onClick={() => {
								if (child.isFolder) {
									onToggleFolder(child.path);
								} else {
									onSelectFile(fileInfo);
								}
							}}
							className={`w-full flex items-center gap-2 p-2 text-sm rounded-md bg-transparent text-primary hover:bg-white-50 transition-colors text-left ${
								selectedFile?.path === child.path && "bg-white-50"
							}`}
						>
							{child.isFolder && (
								<span className="w-4 h-4 flex items-center justify-center">
									{isExpanded ? (
										<ChevronDown className="w-4 h-4" />
									) : (
										<ChevronRight className="w-4 h-4" />
									)}
								</span>
							)}
							{!child.isFolder && <span className="w-4" />}
							
							{child.isFolder ? (
								<FolderIcon className="w-5 h-5 flex-shrink-0 text-yellow-600" />
							) : child.icon ? (
								<child.icon className="w-5 h-5 flex-shrink-0" />
							) : (
								<FileText className="w-5 h-5 flex-shrink-0" />
							)}
							
							<span className={`truncate text-[13px] leading-5 ${
								child.isFolder ? "font-semibold" : "font-medium"
							}`}>
								{child.name}
							</span>
						</button>
						
						{child.isFolder && isExpanded && child.children && (
							<FileTree
								node={child}
								level={level + 1}
								selectedFile={selectedFile}
								expandedFolders={expandedFolders}
								onToggleFolder={onToggleFolder}
								onSelectFile={onSelectFile}
								isShowSourceCode={isShowSourceCode}
							/>
						)}
					</div>
				);
			})}
		</div>
	);
};

export default function Folder({ data }: { data?: Agent }) {
	const chatStore = useChatStore();
	const authStore = useAuthStore();
	const [selectedFile, setSelectedFile] = useState<FileInfo | null>(null);
	const [loading, setLoading] = useState(false);

	useEffect(() => {
		if (chatStore?.tasks[chatStore.activeTaskId as string].selectedFile) {
			selecetdFileChange(
				chatStore.tasks[chatStore.activeTaskId as string]
					.selectedFile as FileInfo
			);
		}
	}, [chatStore.tasks[chatStore.activeTaskId as string].selectedFile]);
	const selecetdFileChange = (file: FileInfo, isShowSourceCode?: boolean) => {
		if (file.type === "zip") {
			window.ipcRenderer.invoke("reveal-in-folder", file.path);
			return;
		}
		// Don't open folders in preview - they are handled by expand/collapse
		if (file.isFolder) {
			return;
		}
		setSelectedFile(file);
		setLoading(true);
		console.log("file", JSON.parse(JSON.stringify(file)));
		window.ipcRenderer
			.invoke("open-file", file.type, file.path, isShowSourceCode)
			.then((res) => {
				setSelectedFile({ ...file, content: res });
				setLoading(false);
			});
	};

	const [isShowSourceCode, setIsShowSourceCode] = useState(false);
	const isShowSourceCodeChange = () => {
		selecetdFileChange(selectedFile!, !isShowSourceCode);
		setIsShowSourceCode(!isShowSourceCode);
	};

	const [isCollapsed, setIsCollapsed] = useState(false);

	// Build tree structure from flat file list
	const buildFileTree = (files: FileInfo[]): FileTreeNode => {
		const root: FileTreeNode = {
			name: 'root',
			path: '',
			children: [],
			isFolder: true
		};

		// Create a map for quick access
		const nodeMap = new Map<string, FileTreeNode>();
		nodeMap.set('', root);

		// Sort files so folders come before files and by path depth
		const sortedFiles = [...files].sort((a, b) => {
			const depthA = (a.relativePath || '').split('/').filter(Boolean).length;
			const depthB = (b.relativePath || '').split('/').filter(Boolean).length;
			return depthA - depthB;
		});

		for (const file of sortedFiles) {
			const parentPath = file.relativePath || '';
			const parentNode = nodeMap.get(parentPath) || root;

			const node: FileTreeNode = {
				name: file.name,
				path: file.path,
				type: file.type,
				isFolder: file.isFolder,
				icon: file.icon,
				children: file.isFolder ? [] : undefined
			};

			parentNode.children!.push(node);

			if (file.isFolder) {
				const folderPath = parentPath ? `${parentPath}/${file.name}` : file.name;
				nodeMap.set(folderPath, node);
			}
		}

		return root;
	};

	const [fileTree, setFileTree] = useState<FileTreeNode>({
		name: 'root',
		path: '',
		children: [],
		isFolder: true
	});

	const [expandedFolders, setExpandedFolders] = useState<Set<string>>(new Set());

	const toggleFolder = (folderPath: string) => {
		setExpandedFolders(prev => {
			const newSet = new Set(prev);
			if (newSet.has(folderPath)) {
				newSet.delete(folderPath);
			} else {
				newSet.add(folderPath);
			}
			return newSet;
		});
	};

	const [fileGroups, setFileGroups] = useState<
		{
			folder: string;
			files: FileInfo[];
		}[]
	>([
		{
			folder: "Reports",
			files: [],
		},
	]);
	useEffect(() => {
		window.ipcRenderer
			.invoke(
				"get-file-list",
				authStore.email,
				chatStore.activeTaskId as string
			)
			.then((res: FileInfo[]) => {
				console.log("res", res);
<<<<<<< HEAD
				if (res && res.length > 0) {
					setFileGroups((prev) => {
						return [
							{
								...prev[0],
								files: res || [],
							},
						];
					});
				} else {
					proxyFetchGet("/api/chat/files", {
						task_id: chatStore.activeTaskId as string,
					}).then((res) => {
						console.log("res", res);
						setFileGroups((prev) => {
							return [
								{
									...prev[0],
									files:
										res.map((item: any) => {
											return {
												name: item.filename,
												type: item.filename.split(".")[1],
												path: item.url,
											};
										}) || [],
								},
							];
						});
					});
				}
=======
				const tree = buildFileTree(res || []);
				setFileTree(tree);
				// Keep the old structure for compatibility
				setFileGroups((prev) => {
					return [
						{
							...prev[0],
							files: res || [],
						},
					];
				});
>>>>>>> 753e2aac
			});
	}, [data, chatStore.tasks[chatStore.activeTaskId as string]?.taskAssigning]);
	const handleBack = () => {
		chatStore.setActiveWorkSpace(chatStore.activeTaskId as string, "workflow");
	};

	return (
		<div className="h-full w-full flex overflow-hidden">
			{/* fileList */}
			<div
				className={`${
					isCollapsed ? "w-16" : "w-64"
				} border-[0px] border-r border-r-zinc-200 border-zinc-300 !border-solid flex flex-col transition-all duration-300 ease-in-out flex-shrink-0`}
			>
				{/* head */}
				<div
					className={` py-2 border-b border-zinc-200 flex-shrink-0 ${
						isCollapsed ? "px-2" : "pl-4 pr-2"
					}`}
				>
					<div className="flex items-center justify-between">
						{!isCollapsed && (
							<div className="flex items-center gap-2">
								<Button
									onClick={handleBack}
									size="sm"
									variant="ghost"
									className={`flex items-center gap-2`}
								>
									<ChevronLeft />
								</Button>
								<span className="text-xl font-bold text-primary whitespace-nowrap">
									Agent Folder
								</span>
							</div>
						)}
						<Button
							variant="ghost"
							size="icon"
							onClick={() => setIsCollapsed(!isCollapsed)}
							className={`${
								isCollapsed ? "w-full" : ""
							} flex items-center justify-center`}
							title={isCollapsed ? "open" : "close"}
						>
							<ChevronsLeft
								className={`w-6 h-6 text-zinc-500 ${
									isCollapsed ? "rotate-180" : ""
								} transition-transform ease-in-out`}
							/>
						</Button>
					</div>
				</div>

				{/* Search Input*/}
				{!isCollapsed && (
					<div className="px-2 border-b border-zinc-200 flex-shrink-0">
						<div className="relative">
							<Search className="w-4 h-4 absolute left-3 top-1/2 transform -translate-y-1/2 text-primary" />
							<input
								type="text"
								placeholder="Search"
								className="w-full pl-9 pr-2 py-2 text-sm border border-zinc-200 rounded-md border-solid focus:outline-none focus:ring-2 focus:ring-blue-500"
							/>
						</div>
					</div>
				)}

				{/* fileList */}
				<div className="flex-1 overflow-y-auto min-h-0">
					{!isCollapsed ? (
						<div className="p-2">
							<div className="mb-2">
								<div className="text-primary text-[10px] leading-4 font-bold px-2 py-1">
									Files
								</div>
								<FileTree
									node={fileTree}
									selectedFile={selectedFile}
									expandedFolders={expandedFolders}
									onToggleFolder={toggleFolder}
									onSelectFile={(file) => selecetdFileChange(file, isShowSourceCode)}
									isShowSourceCode={isShowSourceCode}
								/>
							</div>
						</div>
					) : (
						// Display simplified file icons when collapsed
						<div className="p-2 space-y-2">
							{fileGroups.map((group) =>
								group.files.map((file) => (
									<button
										key={file.name}
										onClick={() => selecetdFileChange(file, isShowSourceCode)}
										className={`w-full flex items-center justify-center p-2 rounded-md hover:bg-zinc-100 transition-colors ${
											selectedFile?.name === file.name
												? "bg-blue-50 text-blue-700"
												: "text-zinc-600"
										}`}
										title={file.name}
									>
										{file.icon && <file.icon className="w-4 h-4" />}
									</button>
								))
							)}
						</div>
					)}
				</div>
			</div>

			{/* content */}
			<div className="flex-1 flex flex-col min-w-0 overflow-hidden">
				{/* head */}
				{selectedFile && (
					<div className="p-4 border-b border-zinc-200 flex-shrink-0">
						<div className="flex items-center justify-between gap-2">
							<div
								onClick={() => {
									window.ipcRenderer.invoke(
										"reveal-in-folder",
										selectedFile.path
									);
								}}
								className="flex-1 min-w-0 overflow-hidden cursor-pointer flex items-center gap-2"
							>
								<span className="block text-[15px] leading-[22px] font-medium text-primary overflow-hidden text-ellipsis whitespace-nowrap">
									{selectedFile.name}
								</span>
								<Button size="icon" variant="ghost">
									<Download className="w-4 h-4 text-zinc-500" />
								</Button>
							</div>
							<Button
								variant="ghost"
								size="icon"
								className=" flex-shrink-0"
								onClick={() => isShowSourceCodeChange()}
							>
								<CodeXml className="w-4 h-4 text-zinc-500" />
							</Button>
						</div>
					</div>
				)}

				{/* content */}
				<div className="flex-1 overflow-y-auto min-h-0">
					<div className="p-6 h-full">
						{selectedFile ? (
							!loading ? (
								selectedFile.type === "md" && !isShowSourceCode ? (
									<div className="prose prose-sm max-w-none">
										<MarkDown
											content={selectedFile.content || ""}
											enableTypewriter={false}
										/>
									</div>
								) : selectedFile.type === "pdf" ? (
									<iframe
										src={
											"localfile://" +
											encodeURIComponent(selectedFile.content as string)
										}
										className="w-full h-full border-0"
										title={selectedFile.name}
									/>
								) : ["csv", "doc", "docx", "pptx", "xlsx"].includes(
										selectedFile.type
								  ) ? (
									<div
										className="w-full overflow-auto"
										dangerouslySetInnerHTML={{
											__html: selectedFile.content || "",
										}}
									/>
								) : selectedFile.type === "html" ? (
									isShowSourceCode ? (
										<>{selectedFile.content}</>
									) : (
										<iframe
											src={
												"localfile://" +
												encodeURIComponent(selectedFile.content as string)
											}
											className="w-full h-full border-0"
											title={selectedFile.name}
										/>
									)
								) : selectedFile.type === "zip" ? (
									<div className="flex items-center justify-center h-full text-zinc-500">
										<div className="text-center">
											<FileText className="w-12 h-12 mx-auto mb-4 text-zinc-300" />
											<p className="text-sm">Zip file is not supported yet.</p>
										</div>
									</div>
								) : [
										"png",
										"jpg",
										"jpeg",
										"gif",
										"bmp",
										"webp",
										"svg",
								  ].includes(selectedFile.type.toLowerCase()) ? (
									<div className="flex items-center justify-center h-full">
										<img
											src={`localfile://${encodeURIComponent(
												selectedFile.path
											)}`}
											alt={selectedFile.name}
											className="max-w-full max-h-full object-contain"
										/>
									</div>
								) : (
									<pre className="text-sm text-zinc-700 font-mono whitespace-pre-wrap break-words overflow-x-auto">
										{selectedFile.content}
									</pre>
								)
							) : (
								<div className="flex items-center justify-center h-full">
									<div className="text-center">
										<div className="animate-spin rounded-full h-8 w-8 border-b-2 border-blue-600 mx-auto mb-4"></div>
										<p className="text-sm text-zinc-500">Loading...</p>
									</div>
								</div>
							)
						) : (
							<div className="flex items-center justify-center h-full text-zinc-500">
								<div className="text-center">
									<FileText className="w-12 h-12 mx-auto mb-4 text-zinc-300" />
									<p className="text-sm">Select a file to view its contents</p>
								</div>
							</div>
						)}
					</div>
				</div>
			</div>
		</div>
	);
}<|MERGE_RESOLUTION|>--- conflicted
+++ resolved
@@ -44,14 +44,14 @@
 	isShowSourceCode: boolean;
 }
 
-const FileTree: React.FC<FileTreeProps> = ({ 
-	node, 
-	level = 0, 
+const FileTree: React.FC<FileTreeProps> = ({
+	node,
+	level = 0,
 	selectedFile,
 	expandedFolders,
 	onToggleFolder,
 	onSelectFile,
-	isShowSourceCode
+	isShowSourceCode,
 }) => {
 	if (!node.children || node.children.length === 0) return null;
 
@@ -62,9 +62,9 @@
 				const fileInfo: FileInfo = {
 					name: child.name,
 					path: child.path,
-					type: child.type || '',
+					type: child.type || "",
 					isFolder: child.isFolder,
-					icon: child.icon
+					icon: child.icon,
 				};
 
 				return (
@@ -91,7 +91,7 @@
 								</span>
 							)}
 							{!child.isFolder && <span className="w-4" />}
-							
+
 							{child.isFolder ? (
 								<FolderIcon className="w-5 h-5 flex-shrink-0 text-yellow-600" />
 							) : child.icon ? (
@@ -99,14 +99,16 @@
 							) : (
 								<FileText className="w-5 h-5 flex-shrink-0" />
 							)}
-							
-							<span className={`truncate text-[13px] leading-5 ${
-								child.isFolder ? "font-semibold" : "font-medium"
-							}`}>
+
+							<span
+								className={`truncate text-[13px] leading-5 ${
+									child.isFolder ? "font-semibold" : "font-medium"
+								}`}
+							>
 								{child.name}
 							</span>
 						</button>
-						
+
 						{child.isFolder && isExpanded && child.children && (
 							<FileTree
 								node={child}
@@ -170,25 +172,25 @@
 	// Build tree structure from flat file list
 	const buildFileTree = (files: FileInfo[]): FileTreeNode => {
 		const root: FileTreeNode = {
-			name: 'root',
-			path: '',
+			name: "root",
+			path: "",
 			children: [],
-			isFolder: true
+			isFolder: true,
 		};
 
 		// Create a map for quick access
 		const nodeMap = new Map<string, FileTreeNode>();
-		nodeMap.set('', root);
+		nodeMap.set("", root);
 
 		// Sort files so folders come before files and by path depth
 		const sortedFiles = [...files].sort((a, b) => {
-			const depthA = (a.relativePath || '').split('/').filter(Boolean).length;
-			const depthB = (b.relativePath || '').split('/').filter(Boolean).length;
+			const depthA = (a.relativePath || "").split("/").filter(Boolean).length;
+			const depthB = (b.relativePath || "").split("/").filter(Boolean).length;
 			return depthA - depthB;
 		});
 
 		for (const file of sortedFiles) {
-			const parentPath = file.relativePath || '';
+			const parentPath = file.relativePath || "";
 			const parentNode = nodeMap.get(parentPath) || root;
 
 			const node: FileTreeNode = {
@@ -197,13 +199,15 @@
 				type: file.type,
 				isFolder: file.isFolder,
 				icon: file.icon,
-				children: file.isFolder ? [] : undefined
+				children: file.isFolder ? [] : undefined,
 			};
 
 			parentNode.children!.push(node);
 
 			if (file.isFolder) {
-				const folderPath = parentPath ? `${parentPath}/${file.name}` : file.name;
+				const folderPath = parentPath
+					? `${parentPath}/${file.name}`
+					: file.name;
 				nodeMap.set(folderPath, node);
 			}
 		}
@@ -212,16 +216,18 @@
 	};
 
 	const [fileTree, setFileTree] = useState<FileTreeNode>({
-		name: 'root',
-		path: '',
+		name: "root",
+		path: "",
 		children: [],
-		isFolder: true
+		isFolder: true,
 	});
 
-	const [expandedFolders, setExpandedFolders] = useState<Set<string>>(new Set());
+	const [expandedFolders, setExpandedFolders] = useState<Set<string>>(
+		new Set()
+	);
 
 	const toggleFolder = (folderPath: string) => {
-		setExpandedFolders(prev => {
+		setExpandedFolders((prev) => {
 			const newSet = new Set(prev);
 			if (newSet.has(folderPath)) {
 				newSet.delete(folderPath);
@@ -252,8 +258,10 @@
 			)
 			.then((res: FileInfo[]) => {
 				console.log("res", res);
-<<<<<<< HEAD
 				if (res && res.length > 0) {
+					const tree = buildFileTree(res || []);
+					setFileTree(tree);
+					// Keep the old structure for compatibility
 					setFileGroups((prev) => {
 						return [
 							{
@@ -284,19 +292,6 @@
 						});
 					});
 				}
-=======
-				const tree = buildFileTree(res || []);
-				setFileTree(tree);
-				// Keep the old structure for compatibility
-				setFileGroups((prev) => {
-					return [
-						{
-							...prev[0],
-							files: res || [],
-						},
-					];
-				});
->>>>>>> 753e2aac
 			});
 	}, [data, chatStore.tasks[chatStore.activeTaskId as string]?.taskAssigning]);
 	const handleBack = () => {
@@ -378,7 +373,9 @@
 									selectedFile={selectedFile}
 									expandedFolders={expandedFolders}
 									onToggleFolder={toggleFolder}
-									onSelectFile={(file) => selecetdFileChange(file, isShowSourceCode)}
+									onSelectFile={(file) =>
+										selecetdFileChange(file, isShowSourceCode)
+									}
 									isShowSourceCode={isShowSourceCode}
 								/>
 							</div>
