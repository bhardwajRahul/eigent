--- conflicted
+++ resolved
@@ -38,21 +38,6 @@
   const chatState = chatStore.getState();
   const activeTaskId = chatState.activeTaskId;
 
-<<<<<<< HEAD
-  // Get the active task
-  const activeTask = activeTaskId ? chatState.tasks[activeTaskId] : null;
-  
-  // Check if this query group's user message matches the first user message in the active task
-  // This handles the splitting state before taskMessage is added to the group
-  const isQueryGroupForActiveTask = activeTask && 
-    activeTask.messages.length > 0 && 
-    activeTask.messages[0].id === queryGroup.userMessage?.id;
-
-  // Show task if this query group has a task message OR if it's the query for the active task
-  const task = (queryGroup.taskMessage || isQueryGroupForActiveTask) && activeTaskId 
-    ? chatState.tasks[activeTaskId] 
-    : null;
-=======
   // Show task if this query group has a task message OR if it's the most recent user query during splitting
   // During splitting phase (no to_sub_tasks yet), show task for the most recent query only
   const isLastUserQuery = !queryGroup.taskMessage &&
@@ -64,7 +49,6 @@
     chatState.tasks[activeTaskId].status !== 'finished';
 
   const task = (queryGroup.taskMessage || isLastUserQuery) && activeTaskId ? chatState.tasks[activeTaskId] : null;
->>>>>>> 986dda99
 
   // Set up intersection observer for this query group
   useEffect(() => {
