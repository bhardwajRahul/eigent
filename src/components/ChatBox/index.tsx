import { useState, useRef, useEffect, useCallback, useMemo } from "react";
import { fetchPost, proxyFetchPut, fetchPut, fetchDelete, proxyFetchDelete } from "@/api/http";
import BottomBox from "./BottomBox";
import { ProjectChatContainer } from "./ProjectChatContainer";
import { TriangleAlert } from "lucide-react";
import { generateUniqueId } from "@/lib";
import { proxyFetchGet } from "@/api/http";
import { useNavigate, useSearchParams } from "react-router-dom";
import { useAuthStore } from "@/store/authStore";
import { useTranslation } from "react-i18next";
import { toast } from "sonner";
import useChatStoreAdapter from "@/hooks/useChatStoreAdapter";
import { replayActiveTask } from "@/lib";

export default function ChatBox(): JSX.Element {
	const [message, setMessage] = useState<string>("");

	//Get Chatstore for the active project's task
	const { chatStore, projectStore } = useChatStoreAdapter();
	if (!chatStore) {
		return <div>Loading...</div>;
	}
	
	const { t } = useTranslation();
	const textareaRef = useRef<HTMLTextAreaElement>(null);
	const scrollContainerRef = useRef<HTMLDivElement>(null);
	const [privacy, setPrivacy] = useState<any>(false);
	const [hasSearchKey, setHasSearchKey] = useState<any>(false);
	const scrollTimeoutRef = useRef<NodeJS.Timeout | null>(null);
	// const [privacyDialogOpen, setPrivacyDialogOpen] = useState(false);
	const { modelType } = useAuthStore();
	const [useCloudModelInDev, setUseCloudModelInDev] = useState(false);
	useEffect(() => {
		// Only show warning message, don't block functionality
		if (
			import.meta.env.VITE_USE_LOCAL_PROXY === "true" &&
			modelType === "cloud"
		) {
			setUseCloudModelInDev(true);
		} else {
			setUseCloudModelInDev(false);
		}
	}, [modelType]);
	useEffect(() => {
		proxyFetchGet("/api/user/privacy")
			.then((res) => {
				let _privacy = 0;
				Object.keys(res).forEach((key) => {
					if (!res[key]) {
						_privacy++;
						return;
					}
				});
				setPrivacy(_privacy === 0 ? true : false);
			})
			.catch((err) => console.error("Failed to fetch settings:", err));

		proxyFetchGet("/api/configs")
			.then((configsRes) => {
				const configs = Array.isArray(configsRes) ? configsRes : [];
				const _hasApiKey = configs.find(
					(item) => item.config_name === "GOOGLE_API_KEY"
				);
				const _hasApiId = configs.find(
					(item) => item.config_name === "SEARCH_ENGINE_ID"
				);
				if (_hasApiKey && _hasApiId) setHasSearchKey(true);
			})
			.catch((err) => console.error("Failed to fetch configs:", err));
	}, []);

	// Refresh privacy status when dialog closes
	// useEffect(() => {
	// 	if (!privacyDialogOpen) {
	// 		proxyFetchGet("/api/user/privacy")
	// 			.then((res) => {
	// 				let _privacy = 0;
	// 				Object.keys(res).forEach((key) => {
	// 					if (!res[key]) {
	// 						_privacy++;
	// 						return;
	// 					}
	// 				});
	// 				setPrivacy(_privacy === 0 ? true : false);
	// 			})
	// 			.catch((err) => console.error("Failed to fetch settings:", err));
	// 	}
	// }, [privacyDialogOpen]);
	const [searchParams] = useSearchParams();
	const share_token = searchParams.get("share_token");

	const navigate = useNavigate();

	const handleSend = async (messageStr?: string, taskId?: string) => {
		const _taskId = taskId || chatStore.activeTaskId;
		if (message.trim() === "" && !messageStr) return;
		const tempMessageContent = messageStr || message;
		chatStore.setHasMessages(_taskId as string, true);
		if (!_taskId) return;

		// Multi-turn support: Check if task is running or planning (splitting/confirm)
		const task = chatStore.tasks[_taskId];
		const isTaskBusy = (
			// running or paused counts as busy
			// TODO: Bug where when replay end hasMessages = false & status = running
			(task.status === 'running' && !task.hasMessages) || task.status === 'pause' ||
			// splitting phase: has to_sub_tasks not confirmed OR skeleton computing
			task.messages.some(m => m.step === 'to_sub_tasks' && !m.isConfirm) ||
			((!task.messages.find(m => m.step === 'to_sub_tasks') && !task.hasWaitComfirm && task.messages.length > 0) || task.isTakeControl) ||
			// explicit confirm wait while task is pending but card not confirmed yet
			(!!task.messages.find(m => m.step === 'to_sub_tasks' && !m.isConfirm) && task.status === 'pending')
		);

		console.log(`Current task is ${isTaskBusy} with ${task}`);
		
		if (textareaRef.current) textareaRef.current.style.height = "60px";
		try {
			if (chatStore.tasks[_taskId].activeAsk) {
				chatStore.addMessages(_taskId, {
					id: generateUniqueId(),
					role: "user",
					content: tempMessageContent,
					attaches:
						JSON.parse(JSON.stringify(chatStore.tasks[_taskId]?.attaches)) || [],
				});
				setMessage("");
		
				// Scroll to bottom after adding user message
				setTimeout(() => {
					scrollToBottom();
				}, 200);

				chatStore.setIsPending(_taskId, true);

				await fetchPost(`/chat/${projectStore.activeProjectId}/human-reply`, {
					agent: chatStore.tasks[_taskId].activeAsk,
					reply: tempMessageContent,
				});
				if (chatStore.tasks[_taskId].askList.length === 0) {
					chatStore.setActiveAsk(_taskId, "");
				} else {
					let activeAskList = chatStore.tasks[_taskId].askList;
					console.log(
						"activeAskList",
						JSON.parse(JSON.stringify(activeAskList))
					);
					let message = activeAskList.shift();
					chatStore.setActiveAskList(_taskId, [...activeAskList]);
					chatStore.setActiveAsk(_taskId, message?.agent_name || "");
					chatStore.setIsPending(_taskId, false);
					chatStore.addMessages(_taskId, message!);
				}
			} else {
				// If current task is busy (splitting/confirm/running), queue the new message instead of sending immediately
				if (isTaskBusy) {
					const project_id = projectStore.activeProjectId;
					// Queue the message locally; do not send to backend yet.
					const currentAttaches = JSON.parse(JSON.stringify(task.attaches)) || [];
					const new_task_id = projectStore.addQueuedMessage(
						project_id as string,
						tempMessageContent,
						currentAttaches
					);
					if(!new_task_id) {
						console.error("Error queueing message as no task id is returned")
						return;
					}
					chatStore.setAttaches(_taskId, []); // Clear attaches after queuing
					setMessage("");
					if (textareaRef.current) textareaRef.current.style.height = "60px";
					toast.success("Task queued. It will be processed when the current task finishes.", {
						closeButton: true,
					});

					//Send the task as soon as possible
					//Workforce internal queue handles it
					try {
						await fetchPost(`/chat/${project_id}/add-task`, {
							content: tempMessageContent,
							project_id: project_id,
							task_id: new_task_id,
							additional_info: {
								agent: chatStore.tasks[_taskId].activeAsk,
								reply: tempMessageContent,
								timestamp: Date.now()
							}
						});
					} catch (error) {
						console.error(`Removing Message "${tempMessageContent}..." due to ${error}`)
						projectStore.removeQueuedMessage(project_id as string, new_task_id);
					}
					return;
				}

				// Check if we should continue the conversation or start a new task
				const hasMessages = chatStore.tasks[_taskId as string].messages.length > 0;
				const isFinished = chatStore.tasks[_taskId as string].status === "finished";
				const hasWaitComfirm = chatStore.tasks[_taskId as string]?.hasWaitComfirm;

				// Continue conversation if:
				// 1. Has wait confirm (simple query response)
				// 2. Task is finished (complex task completed)
				// 3. Has any messages but pending (ongoing conversation)
				const shouldContinueConversation = hasWaitComfirm || isFinished || (hasMessages && chatStore.tasks[_taskId as string].status === "pending");

				if (shouldContinueConversation) {
					// Check if this is the very first message and task hasn't started
					const hasSimpleResponse = chatStore.tasks[_taskId as string].messages.some(
						m => m.step === "wait_confirm"
					);
					const hasComplexTask = chatStore.tasks[_taskId as string].messages.some(
						m => m.step === "to_sub_tasks"
					);

					// Only start a new task if: pending, no messages processed yet
					// OR while or after replaying a project
					if ((chatStore.tasks[_taskId as string].status === "pending" && !hasSimpleResponse && !hasComplexTask && !isFinished) 
						|| chatStore.tasks[_taskId].type === "replay") {
						setMessage("");
						// Pass the message content to startTask instead of adding it to current chatStore
						const attachesToSend = JSON.parse(JSON.stringify(chatStore.tasks[_taskId]?.attaches)) || [];
						chatStore.startTask(_taskId, undefined, undefined, undefined, tempMessageContent, attachesToSend);
						// keep hasWaitComfirm as true so that follow-up improves work as usual
					} else {
						// Continue conversation: simple response, complex task, or finished task
						console.log("[Multi-turn] Continuing conversation with improve API");

						//Generate nextId in case new chatStore is created to sync with the backend beforehand
						const nextTaskId = generateUniqueId()
						chatStore.setNextTaskId(nextTaskId);

						fetchPost(`/chat/${projectStore.activeProjectId}`, {
							question: tempMessageContent,
							task_id: nextTaskId
						});
						chatStore.setIsPending(_taskId, true);
						// Add the user message to show it in UI
						chatStore.addMessages(_taskId, {
							id: generateUniqueId(),
							role: "user",
							content: tempMessageContent,
							attaches: JSON.parse(JSON.stringify(chatStore.tasks[_taskId]?.attaches)) || [],
						});
						chatStore.setAttaches(_taskId, []);
						setMessage("");
					}
				} else {
					if (!privacy) {
						const API_FIELDS = [
							"take_screenshot",
							"access_local_software",
							"access_your_address",
							"password_storage",
						];
						const requestData = {
							[API_FIELDS[0]]: true,
							[API_FIELDS[1]]: true,
							[API_FIELDS[2]]: true,
							[API_FIELDS[3]]: true,
						};
						proxyFetchPut("/api/user/privacy", requestData);
						setPrivacy(true);
					}
					
					setTimeout(() => {
						scrollToBottom();
					}, 200);
					
					// For the very first message, add it to the current chatStore first, then call startTask
					const attachesToSend = JSON.parse(JSON.stringify(chatStore.tasks[_taskId]?.attaches)) || [];
					setMessage("");
					chatStore.startTask(_taskId, undefined, undefined, undefined, tempMessageContent, attachesToSend);
					chatStore.setHasWaitComfirm(_taskId as string, true);
				}
			}
		} catch (error) {
			console.error("error:", error);
		}
	};

	useEffect(() => {
		if (share_token) {
			handleSendShare(share_token);
		}
	}, [share_token]);

	useEffect(() => {
		console.log("ChatStore Data: ", chatStore);
	}, []);

	const handleSendShare = async (token: string) => {
		if (!token) return;
		if (!projectStore.activeProjectId) {
			console.warn("Can't send share due to no active projectId");
			return;
		}
		let _token: string = token.split("__")[0];
		let taskId: string = token.split("__")[1];
		chatStore.create(taskId, "share");
		chatStore.setHasMessages(taskId, true);
		const res = await proxyFetchGet(`/api/chat/share/info/${_token}`);
		if (res?.question) {
			chatStore.addMessages(taskId, {
				id: generateUniqueId(),
				role: "user",
				content: res.question.split("|")[0],
			});
			chatStore.startTask(taskId, "share", _token, 0.1);
			chatStore.setActiveTaskId(taskId);
			chatStore.handleConfirmTask(projectStore.activeProjectId, taskId, "share");
		}
	};

	const handleKeyDown = (e: React.KeyboardEvent<HTMLTextAreaElement>) => {
		if (e.key === "Enter" && e.ctrlKey && !e.shiftKey) {
			e.preventDefault();
			handleSend();
		}
	};

	const scrollToBottom = useCallback(() => {
		if (scrollContainerRef.current) {
			setTimeout(() => {
				scrollContainerRef.current!.scrollTo({
					top: scrollContainerRef.current!.scrollHeight + 20,
					behavior: "smooth",
				});
			}, 200);
		}
	}, [scrollContainerRef.current?.scrollHeight]);

	// Handle scrollbar visibility on scroll
	useEffect(() => {
		const scrollContainer = scrollContainerRef.current;
		if (!scrollContainer) return;

		const handleScroll = () => {
			// Add scrolling class
			scrollContainer.classList.add('scrolling');

			// Clear existing timeout
			if (scrollTimeoutRef.current) {
				clearTimeout(scrollTimeoutRef.current);
			}

			// Remove scrolling class after 1 second of no scrolling
			scrollTimeoutRef.current = setTimeout(() => {
				scrollContainer.classList.remove('scrolling');
			}, 1000);
		};

		scrollContainer.addEventListener('scroll', handleScroll);

		return () => {
			scrollContainer.removeEventListener('scroll', handleScroll);
			if (scrollTimeoutRef.current) {
				clearTimeout(scrollTimeoutRef.current);
			}
		};
	}, []);

	const [loading, setLoading] = useState(false);
	const handleConfirmTask = async (taskId?: string) => {
		const _taskId = taskId || chatStore.activeTaskId;
		if (!_taskId || !projectStore.activeProjectId) {
			return;
		}
		setLoading(true);
		await chatStore.handleConfirmTask(projectStore.activeProjectId, _taskId);
		setLoading(false);
	};

	// File selection handler
	const handleFileSelect = async () => {
		try {
			const result = await window.electronAPI.selectFile({
				title: t("chat.select-file"),
				filters: [{ name: t("chat.all-files"), extensions: ["*"] }],
			});

			if (result.success && result.files && result.files.length > 0) {
				const taskId = chatStore.activeTaskId as string;
				const files = [
					...chatStore.tasks[taskId].attaches.filter(
						(f) => !result.files.find((r: File) => r.filePath === f.filePath)
					),
					...result.files,
				];
				chatStore.setAttaches(taskId, files);
			}
		} catch (error) {
			console.error("Select File Error:", error);
		}
	};

	// Replay handler
	const [isReplayLoading, setIsReplayLoading] = useState(false);
	const handleReplay = async () => {
		setIsReplayLoading(true);
		await replayActiveTask(chatStore, projectStore, navigate);
		setIsReplayLoading(false);
	};

	// Pause/Resume handler
	const [isPauseResumeLoading, setIsPauseResumeLoading] = useState(false);
	const handlePauseResume = () => {
		const taskId = chatStore.activeTaskId as string;
		const task = chatStore.tasks[taskId];
		const type = task.status === 'running' ? 'pause' : 'resume';
		
		setIsPauseResumeLoading(true);
		if (type === 'pause') {
			let { taskTime, elapsed } = task;
			const now = Date.now();
			elapsed += now - taskTime;
			chatStore.setElapsed(taskId, elapsed);
			chatStore.setTaskTime(taskId, 0);
			chatStore.setStatus(taskId, 'pause');
		} else {
			chatStore.setTaskTime(taskId, Date.now());
			chatStore.setStatus(taskId, 'running');
		}
		
		fetchPut(`/task/${projectStore.activeProjectId}/take-control`, {
			action: type,
		});
		setIsPauseResumeLoading(false);
	};

	// Skip to next task handler
	const handleSkip = async () => {
		const taskId = chatStore.activeTaskId as string;
		setIsPauseResumeLoading(true);
		
		try {
			// Skip the current task
			await fetchPost(`/chat/${projectStore.activeProjectId}/skip-task`, {
				project_id: projectStore.activeProjectId
			});

			// Update task status to finished
			chatStore.setStatus(taskId, 'finished');
			chatStore.setIsPending(taskId, false);
			
			toast.success("Task skipped successfully", {
				closeButton: true,
			});
		} catch (error) {
			console.error("Failed to skip task:", error);
			toast.error("Failed to skip task", {
				closeButton: true,
			});
		} finally {
			setIsPauseResumeLoading(false);
		}
	};

	// Edit query handler
	const handleEditQuery = () => {
		const taskId = chatStore.activeTaskId as string;
		fetchDelete(`/chat/${taskId}`);
		const messageIndex = chatStore.tasks[taskId].messages.findLastIndex(
			(item) => item.step === "to_sub_tasks"
		);
		const question = chatStore.tasks[taskId].messages[messageIndex - 2].content;
		let id = chatStore.create();
		chatStore.setHasMessages(id, true);
		chatStore.removeTask(taskId);
		proxyFetchDelete(`/api/chat/history/${taskId}`);
		setMessage(question);
	};

	// Task time tracking
	const [taskTime, setTaskTime] = useState(
		chatStore.getFormattedTaskTime(chatStore.activeTaskId as string)
	);
	useEffect(() => {
		const interval = setInterval(() => {
			if (chatStore.activeTaskId) {
				setTaskTime(
					chatStore.getFormattedTaskTime(chatStore.activeTaskId)
				);
			}
		}, 500);
		return () => clearInterval(interval);
	}, [chatStore.activeTaskId]);

	// Determine BottomBox state
	const getBottomBoxState = () => {
		if (!chatStore.activeTaskId) return "input";
		const task = chatStore.tasks[chatStore.activeTaskId];
		const activeProject = projectStore.getProjectById(projectStore.activeProjectId || '');

		// Queued messages no longer change BottomBox state; QueuedBox renders independently

		// Determine if we're in the "splitting in progress" phase (skeleton visible)
		// Equivalent to the skeleton condition used in the JSX below
		const toSubTasksMessage = task.messages.find((m) => (m.step === "to_sub_tasks" && !m.isConfirm));
		const isSkeletonPhase = (
			task.status !== 'finished' &&
			(!toSubTasksMessage && !task.hasWaitComfirm && task.messages.length > 0) || 
			(task.isTakeControl && (!toSubTasksMessage || !toSubTasksMessage.isConfirm)));
		if (isSkeletonPhase) {
			return "splitting";
		}

		// After splitting completes and TaskCard is awaiting user confirmation,
		// the Task becomes 'pending' and we show the confirm state.
		if (toSubTasksMessage && !toSubTasksMessage.isConfirm && task.status === 'pending') {
			return "confirm";
		}

		// If subtasks exist but not yet confirmed while task is still running, keep showing splitting
		if (toSubTasksMessage && !toSubTasksMessage.isConfirm) {
			return "splitting";
		}

		// Check task status
		if (task.status === 'running' || task.status === 'pause') {
			return "running";
		}

		if (task.status === 'finished' && task.type !== '') {
			return "finished";
		}

		return "input";
	};

	const [hasSubTask, setHasSubTask] = useState(false);

	useEffect(() => {
		const _hasSubTask = chatStore.tasks[
			chatStore.activeTaskId as string
		]?.messages?.find((message) => message.step === "to_sub_tasks")
			? true
			: false;
		setHasSubTask(_hasSubTask);
	}, [chatStore?.tasks[chatStore.activeTaskId as string]?.messages]);

	useEffect(() => {
		const activeAsk =
			chatStore?.tasks[chatStore.activeTaskId as string]?.activeAsk;
		let timer: NodeJS.Timeout;
		if (activeAsk && activeAsk !== "") {
			const _taskId = chatStore.activeTaskId as string;
			timer = setTimeout(() => {
				handleSend("skip", _taskId);
			}, 30000); // 30 seconds
			return () => clearTimeout(timer); // clear previous timer
		}
		// if activeAsk is empty, also clear timer
		return () => {
			clearTimeout(timer);
		};
	}, [
		chatStore?.tasks[chatStore.activeTaskId as string]?.activeAsk,
		message, // depend on message
	]);

	const handleRemoveTaskQueue = async (task_id: string) => {
		const project_id = projectStore.activeProjectId;
		if (!project_id) {
			console.error("No active project ID found");
			return;
		}
		
		// Store the original message before removal for potential restoration
		const project = projectStore.getProjectById(project_id);
		const originalMessage = project?.queuedMessages?.find(m => m.task_id === task_id);
		
		if (!originalMessage) {
			console.error(`Message with task_id ${task_id} not found`);
			return;
		}
		
		// Create a copy of the original message for restoration
		const messageBackup = {
			task_id: originalMessage.task_id,
			content: originalMessage.content,
			timestamp: originalMessage.timestamp,
			attaches: [...originalMessage.attaches]
		};
		
		try {
			//Optimistic Removal
			projectStore.removeQueuedMessage(project_id, task_id);
			
			await fetchDelete(`/chat/${project_id}/remove-task/${task_id}`, {
				project_id: project_id,
				task_id: task_id
			});
		} catch (error) {
			// Revert the optimistic removal by restoring the original message
			projectStore.restoreQueuedMessage(project_id, messageBackup);
			console.error(`Can't remove ${task_id} due to ${error}`)
		}
	}
	const getAllChatStoresMemoized = useMemo(() => {
		const project_id = projectStore.activeProjectId;
		if(!project_id) return [];

		return projectStore.getAllChatStores(project_id);
	}, [projectStore, projectStore.activeProjectId, chatStore])

	// Check if any chat store in the project has messages
	const hasAnyMessages = useMemo(() => {
		// First check current active chat store
		if (chatStore.activeTaskId && 
			(chatStore.tasks[chatStore.activeTaskId].messages.length > 0 || 
			 chatStore.tasks[chatStore.activeTaskId as string]?.hasMessages)) {
			return true;
		}

		// Then check all other chat stores in the project
		return getAllChatStoresMemoized.some(({chatStore: store}) => {
			const state = store.getState();
			return state.activeTaskId && 
				   state.tasks[state.activeTaskId] && 
				   (state.tasks[state.activeTaskId].messages.length > 0 || 
					state.tasks[state.activeTaskId].hasMessages);
		});
	}, [chatStore, getAllChatStoresMemoized]);

	return (
		<div className="w-full h-full flex flex-col items-center justify-center">
			{hasAnyMessages ? (
				<div className="w-full h-[calc(100vh-54px)] flex flex-col rounded-xl border border-border-disabled  border-solid relative shadow-blur-effect overflow-hidden">
					<div className="absolute inset-0 blur-bg bg-bg-surface-secondary pointer-events-none"></div>
<<<<<<< HEAD
					
					{/* New Project Chat Container */}
					<ProjectChatContainer 
						onPauseResume={handlePauseResume}
						onSkip={handleSkip}
						isPauseResumeLoading={isPauseResumeLoading}
					/>
=======
					<div
						ref={scrollContainerRef}
						className="flex-1 relative z-10 flex flex-col overflow-y-auto scrollbar pr-2 gap-2"
					>
						{chatStore.activeTaskId &&
							chatStore.tasks[chatStore.activeTaskId].messages.map(
								(item, index) => {
									if (item.content.length > 0) {
										// Use specialized component for agent summaries
										if (item.step === "end") {
											return (
												<div
													key={"end-" + item.id}
													className="flex flex-col gap-4"
												>
													<MessageCard
														typewriter={
															chatStore.tasks[chatStore.activeTaskId as string]
																.type !== "replay" ||
															(chatStore.tasks[chatStore.activeTaskId as string]
																.type === "replay" &&
																chatStore.tasks[
																	chatStore.activeTaskId as string
																].delayTime !== 0)
														}
														id={item.id}
														key={item.id}
														role={item.role}
														content={item.content}
														onTyping={scrollToBottom}
													/>
													<div className="flex gap-2 flex-wrap">
														{item.fileList?.map((file, fileIndex) => {
															return (
																<div
																	key={`file-${item.id}-${fileIndex}-${file.name}`}
																	onClick={() => {
																		// set selected file
																		chatStore.setSelectedFile(
																			chatStore.activeTaskId as string,
																			file
																		);
																		// open DocumentWorkSpace
																		chatStore.setActiveWorkSpace(
																			chatStore.activeTaskId as string,
																			"documentWorkSpace"
																		);
																	}}
																	className="flex items-center gap-2 bg-message-fill-default rounded-sm  px-2 py-1 w-[140px] "
																>
																	<FileText
																		size={24}
																		className="flex-shrink-0"
																	/>
																	<div className="flex flex-col">
																		<div className="max-w-[100px] font-bold text-sm text-body text-text-body overflow-hidden text-ellipsis whitespace-nowrap">
																			{file.name.split(".")[0]}
																		</div>
																		<div className="font-medium leading-29 text-xs text-text-body">
																			{file.type}
																		</div>
																	</div>
																</div>
															);
														})}
													</div>
												</div>
											);
										} else if (item.content === "skip") {
											return (
												<MessageCard
													id={item.id}
													key={item.id}
													role={item.role}
													content={t("chat.no-reply-received-task-continue")}
													onTyping={scrollToBottom}
												/>
											);
										} else {
											return (
												<MessageCard
													typewriter={
														chatStore.tasks[chatStore.activeTaskId as string]
															.type !== "replay" ||
														(chatStore.tasks[chatStore.activeTaskId as string]
															.type === "replay" &&
															chatStore.tasks[chatStore.activeTaskId as string]
																.delayTime !== 0)
													}
													id={item.id}
													key={item.id}
													role={item.role}
													content={item.content}
													onTyping={scrollToBottom}
													attaches={item.attaches}
												/>
											);
										}
									} else if (item.step === "end" && item.content === "") {
										return (
											<div
												key={"end-" + item.id}
												className="flex flex-col gap-4"
											>
												{/* <MessageCard
													id={item.id}
													content={
														"Task complete! If you have any further questions or need additional information, feel free to ask again."
													}
													className="!px-0 !py-1"
													role={item.role}
													onTyping={scrollToBottom}
												/> */}
												<div className="flex gap-2 flex-wrap">
													{item.fileList?.map((file, fileIndex) => {
														return (
															<div
																key={`file-${item.id}-${fileIndex}-${file.name}`}
																onClick={() => {
																	// set selected file
																	chatStore.setSelectedFile(
																		chatStore.activeTaskId as string,
																		file
																	);
																	chatStore.setActiveWorkSpace(
																		chatStore.activeTaskId as string,
																		"documentWorkSpace"
																	);
																}}
																className="flex items-center gap-2 bg-message-fill-default rounded-sm  px-2 py-1 w-[140px] "
															>
																<FileText size={24} className="flex-shrink-0" />
																<div className="flex flex-col">
																	<div className="max-w-[100px] font-bold text-sm text-body text-text-body overflow-hidden text-ellipsis whitespace-nowrap">
																		{file.name.split(".")[0]}
																	</div>
																	<div className="font-medium leading-29 text-xs text-text-body">
																		{file.type}
																	</div>
																</div>
															</div>
														);
													})}
												</div>
											</div>
										);
									}
									if (
										item.step === "notice_card" &&
										!chatStore.tasks[chatStore.activeTaskId as string]
											.isTakeControl &&
										chatStore.tasks[chatStore.activeTaskId as string].cotList
											.length > 0
									) {
										return <NoticeCard key={"notice-" + item.id} />;
									}
									if (
										item.step === "to_sub_tasks" &&
										!chatStore.tasks[chatStore.activeTaskId as string]
											.isTakeControl
									) {
										if (!chatStore.activeTaskId) return <> </>;
										return (
											<TaskCard
												key={"task-" + item.id}
												taskInfo={
													chatStore.tasks[chatStore.activeTaskId].taskInfo || []
												}
												taskType={item.taskType || 1}
												taskAssigning={
													chatStore.tasks[chatStore.activeTaskId]
														.taskAssigning || []
												}
												taskRunning={
													chatStore.tasks[chatStore.activeTaskId].taskRunning ||
													[]
												}
												progressValue={
													chatStore.tasks[chatStore.activeTaskId].progressValue
												}
												summaryTask={
													chatStore.tasks[chatStore.activeTaskId].summaryTask ||
													""
												}
												onAddTask={() => {
													chatStore.setIsTaskEdit(
														chatStore.activeTaskId as string,
														true
													);
													chatStore.addTaskInfo();
												}}
												onUpdateTask={(taskIndex, content) => {
													chatStore.setIsTaskEdit(
														chatStore.activeTaskId as string,
														true
													);
													chatStore.updateTaskInfo(taskIndex, content);
												}}
												onDeleteTask={(taskIndex) => {
													chatStore.setIsTaskEdit(
														chatStore.activeTaskId as string,
														true
													);
													chatStore.deleteTaskInfo(taskIndex);
												}}
												clickable={true}
											/>
										);
									}
								}
							)}
						{/* Skeleton  */}
						{((!hasSubTask &&
							!chatStore.tasks[chatStore.activeTaskId as string]
								?.hasWaitComfirm &&
							chatStore.tasks[chatStore.activeTaskId as string]?.messages
								.length > 0) ||
							chatStore.tasks[chatStore.activeTaskId as string]
								.isTakeControl) && (
							<TypeCardSkeleton
								isTakeControl={
									chatStore.tasks[chatStore.activeTaskId as string]
										.isTakeControl
								}
							/>
						)}
					</div>
>>>>>>> aa3809bf
					{chatStore.activeTaskId && (
						<BottomBox
						state={getBottomBoxState()}
						queuedMessages={projectStore.getProjectById(projectStore.activeProjectId || '')?.queuedMessages?.map(m => ({
							id: m.task_id,
							content: m.content,
							timestamp: m.timestamp
						})) || []}
						onRemoveQueuedMessage={(id) => handleRemoveTaskQueue(id)}
						subtitle={getBottomBoxState() === 'confirm' 
							? (() => {
								// Find the last message where role is "user"
								const messages = chatStore.tasks[chatStore.activeTaskId]?.messages || [];
								const lastUserMessage = messages.slice().reverse().find(msg => msg.role === "user");
								return lastUserMessage?.content || chatStore.tasks[chatStore.activeTaskId]?.summaryTask;
							})()
							: chatStore.tasks[chatStore.activeTaskId]?.summaryTask}
							onStartTask={() => handleConfirmTask()}
							onEdit={handleEditQuery}
							tokens={chatStore.tasks[chatStore.activeTaskId]?.tokens || 0}
							taskTime={taskTime}
							taskStatus={chatStore.tasks[chatStore.activeTaskId]?.status}
							onReplay={handleReplay}
							replayDisabled={chatStore.tasks[chatStore.activeTaskId]?.status !== 'finished'}
							replayLoading={isReplayLoading}
							onPauseResume={handlePauseResume}
							pauseResumeLoading={isPauseResumeLoading}
							loading={loading}
							inputProps={{
								value: message,
								onChange: setMessage,
								onSend: handleSend,
								files: chatStore.tasks[chatStore.activeTaskId]?.attaches?.map(f => ({
									fileName: f.fileName,
									filePath: f.filePath
								})) || [],
								onFilesChange: (files) => chatStore.setAttaches(chatStore.activeTaskId as string, files as any),
								onAddFile: handleFileSelect,
								placeholder: t("chat.ask-placeholder"),
								disabled: !privacy || useCloudModelInDev || chatStore.tasks[chatStore.activeTaskId]?.isContextExceeded,
								textareaRef: textareaRef,
								allowDragDrop: true,
								privacy: privacy,
								useCloudModelInDev: useCloudModelInDev
							}}
						/>
					)}
				</div>
			) : (
				// Init ChatBox
				<div className="w-full h-[calc(100vh-54px)] flex items-center rounded-xl border border-border-disabled py-2 border-solid  relative overflow-hidden">
					<div className="absolute inset-0 blur-bg bg-bg-surface-secondary pointer-events-none"></div>
					<div className=" w-full flex flex-col relative z-10">
						<div className="flex flex-col items-center gap-1 h-[210px] justify-end">
							<div className="text-xl leading-[30px] text-zinc-800 text-center font-bold">
								{t("chat.welcome-to-eigent")}
							</div>
							<div className="text-lg leading-7 text-zinc-500 text-center mb-5">
								{t("chat.how-can-i-help-you")}
							</div>
						</div>

						{chatStore.activeTaskId && (
							<BottomBox
								state="input"
								inputProps={{
									value: message,
									onChange: setMessage,
									onSend: handleSend,
									files: chatStore.tasks[chatStore.activeTaskId]?.attaches?.map(f => ({
										fileName: f.fileName,
										filePath: f.filePath
									})) || [],
									onFilesChange: (files) => chatStore.setAttaches(chatStore.activeTaskId as string, files as any),
									onAddFile: handleFileSelect,
									placeholder: t("chat.ask-placeholder"),
									disabled: useCloudModelInDev || chatStore.tasks[chatStore.activeTaskId]?.isContextExceeded,
									textareaRef: textareaRef,
									allowDragDrop: false,
									privacy: true,
									useCloudModelInDev: useCloudModelInDev
								}}
							/>
						)}
						<div className="h-[210px] flex justify-center items-start gap-2 mt-3 pr-2">
							{!privacy ? (
								<div className="flex items-center gap-2">
									<div
										onClick={(e) => {
											// Check if the click target is an anchor tag
											const target = e.target as HTMLElement;
											if (target.tagName === "A") {
												// Let the anchor tag handle the click naturally
												return;
											}

											// Enable privacy permissions
											const API_FIELDS = [
												"take_screenshot",
												"access_local_software",
												"access_your_address",
												"password_storage",
											];
											const requestData = {
												[API_FIELDS[0]]: true,
												[API_FIELDS[1]]: true,
												[API_FIELDS[2]]: true,
												[API_FIELDS[3]]: true,
											};
											proxyFetchPut("/api/user/privacy", requestData);
											setPrivacy(true);
										}}
										className=" cursor-pointer flex items-center gap-1 px-sm py-xs rounded-md bg-surface-information"
									>
										<TriangleAlert
											size={20}
											className="text-icon-information"
										/>
										<span className=" flex-1 text-text-information text-xs font-medium leading-[20px]">
											{t("chat.by-messaging-eigent")}{" "}
											<a
												href="https://www.eigent.ai/terms-of-use"
												target="_blank"
												className="text-text-information underline"
												onClick={(e) => e.stopPropagation()}
											>
												{t("chat.terms-of-use")}
											</a>{" "}
											{t("chat.and")}{" "}
											<a
												href="https://www.eigent.ai/privacy-policy"
												target="_blank"
												className="text-text-information underline"
												onClick={(e) => e.stopPropagation()}
											>
												{t("chat.privacy-policy")}
											</a>
											.
										</span>
									</div>
								</div>
							) : null}
							{privacy && (
									<div className="mr-2 flex flex-col items-center gap-2">
										{[
											{
												label: t("chat.palm-springs-tennis-trip-planner"),
												message: t(
													"chat.palm-springs-tennis-trip-planner-message"
												),
											},
											{
												label: t(
													"chat.bank-transfer-csv-analysis-and-visualization"
												),
												message: t(
													"chat.bank-transfer-csv-analysis-and-visualization-message"
												),
											},
											{
												label: t(
													"chat.find-duplicate-files-in-downloads-folder"
												),
												message: t(
													"chat.find-duplicate-files-in-downloads-folder-message"
												),
											},
										].map(({ label, message }) => (
											<div
												key={label}
												className="cursor-pointer px-sm py-xs rounded-md bg-input-bg-default opacity-70 hover:opacity-100 text-xs font-medium leading-none text-button-tertiery-text-default transition-all duration-300"
												onClick={() => {
													setMessage(message);
												}}
											>
												<span>{label}</span>
											</div>
										))}
									</div>
								)}
						</div>
					</div>
				</div>
			)}
		</div>
	);
}<|MERGE_RESOLUTION|>--- conflicted
+++ resolved
@@ -627,243 +627,13 @@
 			{hasAnyMessages ? (
 				<div className="w-full h-[calc(100vh-54px)] flex flex-col rounded-xl border border-border-disabled  border-solid relative shadow-blur-effect overflow-hidden">
 					<div className="absolute inset-0 blur-bg bg-bg-surface-secondary pointer-events-none"></div>
-<<<<<<< HEAD
-					
+
 					{/* New Project Chat Container */}
-					<ProjectChatContainer 
+					<ProjectChatContainer
 						onPauseResume={handlePauseResume}
 						onSkip={handleSkip}
 						isPauseResumeLoading={isPauseResumeLoading}
 					/>
-=======
-					<div
-						ref={scrollContainerRef}
-						className="flex-1 relative z-10 flex flex-col overflow-y-auto scrollbar pr-2 gap-2"
-					>
-						{chatStore.activeTaskId &&
-							chatStore.tasks[chatStore.activeTaskId].messages.map(
-								(item, index) => {
-									if (item.content.length > 0) {
-										// Use specialized component for agent summaries
-										if (item.step === "end") {
-											return (
-												<div
-													key={"end-" + item.id}
-													className="flex flex-col gap-4"
-												>
-													<MessageCard
-														typewriter={
-															chatStore.tasks[chatStore.activeTaskId as string]
-																.type !== "replay" ||
-															(chatStore.tasks[chatStore.activeTaskId as string]
-																.type === "replay" &&
-																chatStore.tasks[
-																	chatStore.activeTaskId as string
-																].delayTime !== 0)
-														}
-														id={item.id}
-														key={item.id}
-														role={item.role}
-														content={item.content}
-														onTyping={scrollToBottom}
-													/>
-													<div className="flex gap-2 flex-wrap">
-														{item.fileList?.map((file, fileIndex) => {
-															return (
-																<div
-																	key={`file-${item.id}-${fileIndex}-${file.name}`}
-																	onClick={() => {
-																		// set selected file
-																		chatStore.setSelectedFile(
-																			chatStore.activeTaskId as string,
-																			file
-																		);
-																		// open DocumentWorkSpace
-																		chatStore.setActiveWorkSpace(
-																			chatStore.activeTaskId as string,
-																			"documentWorkSpace"
-																		);
-																	}}
-																	className="flex items-center gap-2 bg-message-fill-default rounded-sm  px-2 py-1 w-[140px] "
-																>
-																	<FileText
-																		size={24}
-																		className="flex-shrink-0"
-																	/>
-																	<div className="flex flex-col">
-																		<div className="max-w-[100px] font-bold text-sm text-body text-text-body overflow-hidden text-ellipsis whitespace-nowrap">
-																			{file.name.split(".")[0]}
-																		</div>
-																		<div className="font-medium leading-29 text-xs text-text-body">
-																			{file.type}
-																		</div>
-																	</div>
-																</div>
-															);
-														})}
-													</div>
-												</div>
-											);
-										} else if (item.content === "skip") {
-											return (
-												<MessageCard
-													id={item.id}
-													key={item.id}
-													role={item.role}
-													content={t("chat.no-reply-received-task-continue")}
-													onTyping={scrollToBottom}
-												/>
-											);
-										} else {
-											return (
-												<MessageCard
-													typewriter={
-														chatStore.tasks[chatStore.activeTaskId as string]
-															.type !== "replay" ||
-														(chatStore.tasks[chatStore.activeTaskId as string]
-															.type === "replay" &&
-															chatStore.tasks[chatStore.activeTaskId as string]
-																.delayTime !== 0)
-													}
-													id={item.id}
-													key={item.id}
-													role={item.role}
-													content={item.content}
-													onTyping={scrollToBottom}
-													attaches={item.attaches}
-												/>
-											);
-										}
-									} else if (item.step === "end" && item.content === "") {
-										return (
-											<div
-												key={"end-" + item.id}
-												className="flex flex-col gap-4"
-											>
-												{/* <MessageCard
-													id={item.id}
-													content={
-														"Task complete! If you have any further questions or need additional information, feel free to ask again."
-													}
-													className="!px-0 !py-1"
-													role={item.role}
-													onTyping={scrollToBottom}
-												/> */}
-												<div className="flex gap-2 flex-wrap">
-													{item.fileList?.map((file, fileIndex) => {
-														return (
-															<div
-																key={`file-${item.id}-${fileIndex}-${file.name}`}
-																onClick={() => {
-																	// set selected file
-																	chatStore.setSelectedFile(
-																		chatStore.activeTaskId as string,
-																		file
-																	);
-																	chatStore.setActiveWorkSpace(
-																		chatStore.activeTaskId as string,
-																		"documentWorkSpace"
-																	);
-																}}
-																className="flex items-center gap-2 bg-message-fill-default rounded-sm  px-2 py-1 w-[140px] "
-															>
-																<FileText size={24} className="flex-shrink-0" />
-																<div className="flex flex-col">
-																	<div className="max-w-[100px] font-bold text-sm text-body text-text-body overflow-hidden text-ellipsis whitespace-nowrap">
-																		{file.name.split(".")[0]}
-																	</div>
-																	<div className="font-medium leading-29 text-xs text-text-body">
-																		{file.type}
-																	</div>
-																</div>
-															</div>
-														);
-													})}
-												</div>
-											</div>
-										);
-									}
-									if (
-										item.step === "notice_card" &&
-										!chatStore.tasks[chatStore.activeTaskId as string]
-											.isTakeControl &&
-										chatStore.tasks[chatStore.activeTaskId as string].cotList
-											.length > 0
-									) {
-										return <NoticeCard key={"notice-" + item.id} />;
-									}
-									if (
-										item.step === "to_sub_tasks" &&
-										!chatStore.tasks[chatStore.activeTaskId as string]
-											.isTakeControl
-									) {
-										if (!chatStore.activeTaskId) return <> </>;
-										return (
-											<TaskCard
-												key={"task-" + item.id}
-												taskInfo={
-													chatStore.tasks[chatStore.activeTaskId].taskInfo || []
-												}
-												taskType={item.taskType || 1}
-												taskAssigning={
-													chatStore.tasks[chatStore.activeTaskId]
-														.taskAssigning || []
-												}
-												taskRunning={
-													chatStore.tasks[chatStore.activeTaskId].taskRunning ||
-													[]
-												}
-												progressValue={
-													chatStore.tasks[chatStore.activeTaskId].progressValue
-												}
-												summaryTask={
-													chatStore.tasks[chatStore.activeTaskId].summaryTask ||
-													""
-												}
-												onAddTask={() => {
-													chatStore.setIsTaskEdit(
-														chatStore.activeTaskId as string,
-														true
-													);
-													chatStore.addTaskInfo();
-												}}
-												onUpdateTask={(taskIndex, content) => {
-													chatStore.setIsTaskEdit(
-														chatStore.activeTaskId as string,
-														true
-													);
-													chatStore.updateTaskInfo(taskIndex, content);
-												}}
-												onDeleteTask={(taskIndex) => {
-													chatStore.setIsTaskEdit(
-														chatStore.activeTaskId as string,
-														true
-													);
-													chatStore.deleteTaskInfo(taskIndex);
-												}}
-												clickable={true}
-											/>
-										);
-									}
-								}
-							)}
-						{/* Skeleton  */}
-						{((!hasSubTask &&
-							!chatStore.tasks[chatStore.activeTaskId as string]
-								?.hasWaitComfirm &&
-							chatStore.tasks[chatStore.activeTaskId as string]?.messages
-								.length > 0) ||
-							chatStore.tasks[chatStore.activeTaskId as string]
-								.isTakeControl) && (
-							<TypeCardSkeleton
-								isTakeControl={
-									chatStore.tasks[chatStore.activeTaskId as string]
-										.isTakeControl
-								}
-							/>
-						)}
-					</div>
->>>>>>> aa3809bf
 					{chatStore.activeTaskId && (
 						<BottomBox
 						state={getBottomBoxState()}
