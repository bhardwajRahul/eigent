<<<<<<< HEAD
import { useState, useRef, useEffect, useCallback } from "react";
import { fetchPost, proxyFetchPut, fetchPut, fetchDelete, proxyFetchDelete } from "@/api/http";
import BottomBox, { type FileAttachment } from "./BottomBox";
=======
import { useState, useRef, useEffect, useCallback, useMemo } from "react";
import { fetchPost, proxyFetchPut } from "@/api/http";
import { BottomInput } from "./BottomInput";
>>>>>>> 823267a2
import { TaskCard } from "./TaskCard";
import { MessageCard } from "./MessageCard";
import { TypeCardSkeleton } from "./TypeCardSkeleton";
import { FloatingAction } from "./FloatingAction";
import { FileText, TriangleAlert } from "lucide-react";
import { generateUniqueId } from "@/lib";
import { proxyFetchGet } from "@/api/http";
import { useNavigate, useSearchParams } from "react-router-dom";
import { NoticeCard } from "./NoticeCard";
import { useAuthStore } from "@/store/authStore";
import { useTranslation } from "react-i18next";
import { TaskStateType } from "../TaskState";
<<<<<<< HEAD
import { toast } from "sonner";
=======
import useChatStoreAdapter from "@/hooks/useChatStoreAdapter";
>>>>>>> 823267a2

export default function ChatBox(): JSX.Element {
	const [message, setMessage] = useState<string>("");

	//Get Chatstore for the active project's task
	const { chatStore } = useChatStoreAdapter();
	if (!chatStore) {
		return <div>Loading...</div>;
	}
	
	const { t } = useTranslation();
	const textareaRef = useRef<HTMLTextAreaElement>(null);
	const scrollContainerRef = useRef<HTMLDivElement>(null);
	const [privacy, setPrivacy] = useState<any>(false);
	const [hasSearchKey, setHasSearchKey] = useState<any>(false);
	const scrollTimeoutRef = useRef<NodeJS.Timeout | null>(null);
	// const [privacyDialogOpen, setPrivacyDialogOpen] = useState(false);
	const { modelType } = useAuthStore();
	const [useCloudModelInDev, setUseCloudModelInDev] = useState(false);
	useEffect(() => {
		// Only show warning message, don't block functionality
		if (
			import.meta.env.VITE_USE_LOCAL_PROXY === "true" &&
			modelType === "cloud"
		) {
			setUseCloudModelInDev(true);
		} else {
			setUseCloudModelInDev(false);
		}
	}, [modelType]);
	useEffect(() => {
		proxyFetchGet("/api/user/privacy")
			.then((res) => {
				let _privacy = 0;
				Object.keys(res).forEach((key) => {
					if (!res[key]) {
						_privacy++;
						return;
					}
				});
				setPrivacy(_privacy === 0 ? true : false);
			})
			.catch((err) => console.error("Failed to fetch settings:", err));

		proxyFetchGet("/api/configs")
			.then((configsRes) => {
				const configs = Array.isArray(configsRes) ? configsRes : [];
				const _hasApiKey = configs.find(
					(item) => item.config_name === "GOOGLE_API_KEY"
				);
				const _hasApiId = configs.find(
					(item) => item.config_name === "SEARCH_ENGINE_ID"
				);
				if (_hasApiKey && _hasApiId) setHasSearchKey(true);
			})
			.catch((err) => console.error("Failed to fetch configs:", err));
	}, []);

	// Refresh privacy status when dialog closes
	// useEffect(() => {
	// 	if (!privacyDialogOpen) {
	// 		proxyFetchGet("/api/user/privacy")
	// 			.then((res) => {
	// 				let _privacy = 0;
	// 				Object.keys(res).forEach((key) => {
	// 					if (!res[key]) {
	// 						_privacy++;
	// 						return;
	// 					}
	// 				});
	// 				setPrivacy(_privacy === 0 ? true : false);
	// 			})
	// 			.catch((err) => console.error("Failed to fetch settings:", err));
	// 	}
	// }, [privacyDialogOpen]);
	const [searchParams] = useSearchParams();
	const share_token = searchParams.get("share_token");

	const navigate = useNavigate();

	const handleSend = async (messageStr?: string, taskId?: string) => {
		const _taskId = taskId || chatStore.activeTaskId;
		if (message.trim() === "" && !messageStr) return;
		const tempMessageContent = messageStr || message;
		chatStore.setHasMessages(_taskId as string, true);
		if (!_taskId) return;

		// Multi-turn support: Check if task is running or planning (splitting)
		const task = chatStore.tasks[_taskId];
		const isTaskBusy = task.status === 'running' || 
						  task.messages.some(m => m.step === 'to_sub_tasks' && !m.isConfirm);
		
		if (isTaskBusy && !task.activeAsk) {
			// Queue the message instead of sending immediately
			const currentAttaches = JSON.parse(JSON.stringify(task.attaches)) || [];
			chatStore.addQueuedMessage(_taskId, tempMessageContent, currentAttaches);
			chatStore.setAttaches(_taskId, []); // Clear attaches after queuing
			setMessage("");
			if (textareaRef.current) textareaRef.current.style.height = "60px";
			toast.success("Message queued. It will be processed when the current task finishes.", {
				closeButton: true,
			});
			return;
		}
		
		chatStore.addMessages(_taskId, {
			id: generateUniqueId(),
			role: "user",
			content: tempMessageContent,
			attaches:
				JSON.parse(JSON.stringify(chatStore.tasks[_taskId]?.attaches)) || [],
		});
		setMessage("");

		setTimeout(() => {
			scrollToBottom();
		}, 200);
		if (textareaRef.current) textareaRef.current.style.height = "60px";
		try {
			if (chatStore.tasks[_taskId].activeAsk) {
				chatStore.setIsPending(_taskId, true);

				await fetchPost(`/chat/${_taskId}/human-reply`, {
					agent: chatStore.tasks[_taskId].activeAsk,
					reply: tempMessageContent,
				});
				if (chatStore.tasks[_taskId].askList.length === 0) {
					chatStore.setActiveAsk(_taskId, "");
				} else {
					let activeAskList = chatStore.tasks[_taskId].askList;
					console.log(
						"activeAskList",
						JSON.parse(JSON.stringify(activeAskList))
					);
					let message = activeAskList.shift();
					chatStore.setActiveAskList(_taskId, [...activeAskList]);
					chatStore.setActiveAsk(_taskId, message?.agent_name || "");
					chatStore.setIsPending(_taskId, false);
					chatStore.addMessages(_taskId, message!);
				}
			} else {
				if (chatStore.tasks[_taskId as string]?.hasWaitComfirm) {
					// If the task has not started yet (pending status), start it normally
					if (chatStore.tasks[_taskId as string].status === "pending") {
						chatStore.setIsPending(_taskId, true);
						chatStore.startTask(_taskId);
						// keep hasWaitComfirm as true so that follow-up improves work as usual
					} else {
						// Task already started and is waiting for user confirmation – use improve API
						fetchPost(`/chat/${_taskId}`, {
							question: tempMessageContent,
						});
						chatStore.setIsPending(_taskId, true);
					}
				} else {
					if (!privacy) {
						const API_FIELDS = [
							"take_screenshot",
							"access_local_software",
							"access_your_address",
							"password_storage",
						];
						const requestData = {
							[API_FIELDS[0]]: true,
							[API_FIELDS[1]]: true,
							[API_FIELDS[2]]: true,
							[API_FIELDS[3]]: true,
						};
						proxyFetchPut("/api/user/privacy", requestData);
						setPrivacy(true);
					}
					chatStore.setIsPending(_taskId, true);
					chatStore.startTask(_taskId);
					chatStore.setHasWaitComfirm(_taskId as string, true);
				}
			}
		} catch (error) {
			console.error("error:", error);
		}
	};

	useEffect(() => {
		if (share_token) {
			handleSendShare(share_token);
		}
	}, [share_token]);

	const handleSendShare = async (token: string) => {
		if (!token) return;
		let _token: string = token.split("__")[0];
		let taskId: string = token.split("__")[1];
		chatStore.create(taskId, "share");
		chatStore.setHasMessages(taskId, true);
		const res = await proxyFetchGet(`/api/chat/share/info/${_token}`);
		if (res?.question) {
			chatStore.addMessages(taskId, {
				id: generateUniqueId(),
				role: "user",
				content: res.question.split("|")[0],
			});
			chatStore.startTask(taskId, "share", _token, 0.1);
			chatStore.setActiveTaskId(taskId);
			chatStore.handleConfirmTask(taskId, "share");
		}
	};

	const handleKeyDown = (e: React.KeyboardEvent<HTMLTextAreaElement>) => {
		if (e.key === "Enter" && e.ctrlKey && !e.shiftKey) {
			e.preventDefault();
			handleSend();
		}
	};

	const scrollToBottom = useCallback(() => {
		if (scrollContainerRef.current) {
			setTimeout(() => {
				scrollContainerRef.current!.scrollTo({
					top: scrollContainerRef.current!.scrollHeight + 20,
					behavior: "smooth",
				});
			}, 200);
		}
	}, [scrollContainerRef.current?.scrollHeight]);

	// Handle scrollbar visibility on scroll
	useEffect(() => {
		const scrollContainer = scrollContainerRef.current;
		if (!scrollContainer) return;

		const handleScroll = () => {
			// Add scrolling class
			scrollContainer.classList.add('scrolling');

			// Clear existing timeout
			if (scrollTimeoutRef.current) {
				clearTimeout(scrollTimeoutRef.current);
			}

			// Remove scrolling class after 1 second of no scrolling
			scrollTimeoutRef.current = setTimeout(() => {
				scrollContainer.classList.remove('scrolling');
			}, 1000);
		};

		scrollContainer.addEventListener('scroll', handleScroll);

		return () => {
			scrollContainer.removeEventListener('scroll', handleScroll);
			if (scrollTimeoutRef.current) {
				clearTimeout(scrollTimeoutRef.current);
			}
		};
	}, []);

	const [loading, setLoading] = useState(false);
	const handleConfirmTask = async (taskId?: string) => {
		const _taskId = taskId || chatStore.activeTaskId;
		if (!_taskId) return;
		setLoading(true);
		await chatStore.handleConfirmTask(_taskId);
		setLoading(false);
	};

	// File selection handler
	const handleFileSelect = async () => {
		try {
			const result = await window.electronAPI.selectFile({
				title: t("chat.select-file"),
				filters: [{ name: t("chat.all-files"), extensions: ["*"] }],
			});

			if (result.success && result.files && result.files.length > 0) {
				const taskId = chatStore.activeTaskId as string;
				const files = [
					...chatStore.tasks[taskId].attaches.filter(
						(f) => !result.files.find((r: File) => r.filePath === f.filePath)
					),
					...result.files,
				];
				chatStore.setAttaches(taskId, files);
			}
		} catch (error) {
			console.error("Select File Error:", error);
		}
	};

	// Replay handler
	const [isReplayLoading, setIsReplayLoading] = useState(false);
	const handleReplay = async () => {
		const taskId = chatStore.activeTaskId as string;
		setIsReplayLoading(true);
		const question =
			chatStore.tasks[taskId].messages[0].content;
		await chatStore.replay(taskId, question, 0.1);
		setIsReplayLoading(false);
	};

	// Pause/Resume handler
	const [isPauseResumeLoading, setIsPauseResumeLoading] = useState(false);
	const handlePauseResume = () => {
		const taskId = chatStore.activeTaskId as string;
		const task = chatStore.tasks[taskId];
		const type = task.status === 'running' ? 'pause' : 'resume';
		
		setIsPauseResumeLoading(true);
		if (type === 'pause') {
			let { taskTime, elapsed } = task;
			const now = Date.now();
			elapsed += now - taskTime;
			chatStore.setElapsed(taskId, elapsed);
			chatStore.setTaskTime(taskId, 0);
			chatStore.setStatus(taskId, 'pause');
		} else {
			chatStore.setTaskTime(taskId, Date.now());
			chatStore.setStatus(taskId, 'running');
		}
		
		fetchPut(`/task/${taskId}/take-control`, {
			action: type,
		});
		setIsPauseResumeLoading(false);
	};

	// Skip to next task handler
	const handleSkip = async () => {
		const taskId = chatStore.activeTaskId as string;
		setIsPauseResumeLoading(true);
		
		try {
			// Stop the current task
			await fetchPut(`/task/${taskId}/take-control`, {
				action: 'stop',
			});
			
			// Update task status to finished
			chatStore.setStatus(taskId, 'finished');
			chatStore.setIsPending(taskId, false);
			
			toast.success("Task skipped successfully", {
				closeButton: true,
			});
		} catch (error) {
			console.error("Failed to skip task:", error);
			toast.error("Failed to skip task", {
				closeButton: true,
			});
		} finally {
			setIsPauseResumeLoading(false);
		}
	};

	// Edit query handler
	const handleEditQuery = () => {
		const taskId = chatStore.activeTaskId as string;
		fetchDelete(`/chat/${taskId}`);
		const messageIndex = chatStore.tasks[taskId].messages.findIndex(
			(item) => item.step === "to_sub_tasks"
		);
		const question = chatStore.tasks[taskId].messages[messageIndex - 2].content;
		let id = chatStore.create();
		chatStore.setHasMessages(id, true);
		chatStore.removeTask(taskId);
		proxyFetchDelete(`/api/chat/history/${taskId}`);
		setMessage(question);
	};

	// Task time tracking
	const [taskTime, setTaskTime] = useState(
		chatStore.getFormattedTaskTime(chatStore.activeTaskId as string)
	);
	useEffect(() => {
		const interval = setInterval(() => {
			if (chatStore.activeTaskId) {
				setTaskTime(
					chatStore.getFormattedTaskTime(chatStore.activeTaskId)
				);
			}
		}, 500);
		return () => clearInterval(interval);
	}, [chatStore.activeTaskId]);

	// Determine BottomBox state
	const getBottomBoxState = () => {
		if (!chatStore.activeTaskId) return "input";
		const task = chatStore.tasks[chatStore.activeTaskId];

		// Check for queued messages
		if (task.queuedMessages && task.queuedMessages.length > 0) {
			return "queuing";
		}

		// Determine if we're in the "splitting in progress" phase (skeleton visible)
		// Equivalent to the skeleton condition used in the JSX below
		const toSubTasksMessage = task.messages.find((m) => m.step === "to_sub_tasks");
		const isSkeletonPhase = ((!toSubTasksMessage && !task.hasWaitComfirm && task.messages.length > 0) || task.isTakeControl);
		if (isSkeletonPhase) {
			return "splitting";
		}

		// After splitting completes and TaskCard is awaiting user confirmation,
		// the Task becomes 'pending' and we show the confirm state.
		if (toSubTasksMessage && !toSubTasksMessage.isConfirm && task.status === 'pending') {
			return "confirm";
		}

		// If subtasks exist but not yet confirmed while task is still running, keep showing splitting
		if (toSubTasksMessage && !toSubTasksMessage.isConfirm) {
			return "splitting";
		}

		// Check task status
		if (task.status === 'running' || task.status === 'pause') {
			return "running";
		}

		if (task.status === 'finished' && task.type !== '') {
			return "finished";
		}

		return "input";
	};

	const [hasSubTask, setHasSubTask] = useState(false);

	useEffect(() => {
		const _hasSubTask = chatStore.tasks[
			chatStore.activeTaskId as string
		]?.messages?.find((message) => message.step === "to_sub_tasks")
			? true
			: false;
		setHasSubTask(_hasSubTask);
	}, [chatStore?.tasks[chatStore.activeTaskId as string]?.messages]);

	useEffect(() => {
		const activeAsk =
			chatStore?.tasks[chatStore.activeTaskId as string]?.activeAsk;
		let timer: NodeJS.Timeout;
		if (activeAsk && activeAsk !== "") {
			const _taskId = chatStore.activeTaskId as string;
			timer = setTimeout(() => {
				handleSend("skip", _taskId);
			}, 30000); // 30 seconds
			return () => clearTimeout(timer); // clear previous timer
		}
		// if activeAsk is empty, also clear timer
		return () => {
			clearTimeout(timer);
		};
	}, [
		chatStore?.tasks[chatStore.activeTaskId as string]?.activeAsk,
		message, // depend on message
	]);

	return (
		<div className="w-full h-full flex flex-col items-center justify-center">
			{/* <PrivacyDialog
				open={privacyDialogOpen}
				onOpenChange={setPrivacyDialogOpen}
			/> */}
			{(chatStore.activeTaskId &&
				chatStore.tasks[chatStore.activeTaskId].messages.length > 0) ||
			chatStore.tasks[chatStore.activeTaskId as string]?.hasMessages ? (
				<div className="w-full h-[calc(100vh-54px)] flex flex-col rounded-xl border border-border-disabled  border-solid relative shadow-blur-effect overflow-hidden">
					<div className="absolute inset-0 blur-bg bg-bg-surface-secondary pointer-events-none"></div>
					<div
						ref={scrollContainerRef}
						className="flex-1 relative z-10 flex flex-col overflow-y-auto scrollbar pl-2 gap-2 pt-2"
					>
						{chatStore.activeTaskId &&
							chatStore.tasks[chatStore.activeTaskId].messages.map(
								(item, index) => {
									if (item.content.length > 0) {
										// Use specialized component for agent summaries
										if (item.step === "end") {
											return (
												<div
													key={"end-" + item.id}
													className="flex flex-col gap-4"
												>
													<MessageCard
														typewriter={
															chatStore.tasks[chatStore.activeTaskId as string]
																.type !== "replay" ||
															(chatStore.tasks[chatStore.activeTaskId as string]
																.type === "replay" &&
																chatStore.tasks[
																	chatStore.activeTaskId as string
																].delayTime !== 0)
														}
														id={item.id}
														key={item.id}
														role={item.role}
														content={item.content}
														onTyping={scrollToBottom}
													/>
													<div className="flex gap-2 flex-wrap">
														{item.fileList?.map((file) => {
															return (
																<div
																	key={"file-" + file.name}
																	onClick={() => {
																		// set selected file
																		chatStore.setSelectedFile(
																			chatStore.activeTaskId as string,
																			file
																		);
																		// open DocumentWorkSpace
																		chatStore.setActiveWorkSpace(
																			chatStore.activeTaskId as string,
																			"documentWorkSpace"
																		);
																	}}
																	className="flex items-center gap-2 bg-message-fill-default rounded-sm  px-2 py-1 w-[140px] "
																>
																	<FileText
																		size={24}
																		className="flex-shrink-0"
																	/>
																	<div className="flex flex-col">
																		<div className="max-w-[100px] font-bold text-sm text-body text-text-body overflow-hidden text-ellipsis whitespace-nowrap">
																			{file.name.split(".")[0]}
																		</div>
																		<div className="font-medium leading-29 text-xs text-text-body">
																			{file.type}
																		</div>
																	</div>
																</div>
															);
														})}
													</div>
												</div>
											);
										} else if (item.content === "skip") {
											return (
												<MessageCard
													id={item.id}
													key={item.id}
													role={item.role}
													content={t("chat.no-reply-received-task-continue")}
													onTyping={scrollToBottom}
												/>
											);
										} else {
											return (
												<MessageCard
													typewriter={
														chatStore.tasks[chatStore.activeTaskId as string]
															.type !== "replay" ||
														(chatStore.tasks[chatStore.activeTaskId as string]
															.type === "replay" &&
															chatStore.tasks[chatStore.activeTaskId as string]
																.delayTime !== 0)
													}
													id={item.id}
													key={item.id}
													role={item.role}
													content={item.content}
													onTyping={scrollToBottom}
													attaches={item.attaches}
												/>
											);
										}
									} else if (item.step === "end" && item.content === "") {
										return (
											<div
												key={"end-" + item.id}
												className="flex flex-col gap-4"
											>
												{/* <MessageCard
													id={item.id}
													content={
														"Task complete! If you have any further questions or need additional information, feel free to ask again."
													}
													className="!px-0 !py-1"
													role={item.role}
													onTyping={scrollToBottom}
												/> */}
												<div className="flex gap-2 flex-wrap">
													{item.fileList?.map((file) => {
														return (
															<div
																key={"file-" + file.name}
																onClick={() => {
																	// set selected file
																	chatStore.setSelectedFile(
																		chatStore.activeTaskId as string,
																		file
																	);
																	chatStore.setActiveWorkSpace(
																		chatStore.activeTaskId as string,
																		"documentWorkSpace"
																	);
																}}
																className="flex items-center gap-2 bg-message-fill-default rounded-sm  px-2 py-1 w-[140px] "
															>
																<FileText size={24} className="flex-shrink-0" />
																<div className="flex flex-col">
																	<div className="max-w-[100px] font-bold text-sm text-body text-text-body overflow-hidden text-ellipsis whitespace-nowrap">
																		{file.name.split(".")[0]}
																	</div>
																	<div className="font-medium leading-29 text-xs text-text-body">
																		{file.type}
																	</div>
																</div>
															</div>
														);
													})}
												</div>
											</div>
										);
									}
									if (
										item.step === "notice_card" &&
										!chatStore.tasks[chatStore.activeTaskId as string]
											.isTakeControl &&
										chatStore.tasks[chatStore.activeTaskId as string].cotList
											.length > 0
									) {
										return <NoticeCard key={"notice-" + item.id} />;
									}
									if (
										item.step === "to_sub_tasks" &&
										!chatStore.tasks[chatStore.activeTaskId as string]
											.isTakeControl
									) {
										if (!chatStore.activeTaskId) return <> </>;
										return (
											<TaskCard
												key={"task-" + item.id}
												taskInfo={
													chatStore.tasks[chatStore.activeTaskId].taskInfo || []
												}
												taskType={item.taskType || 1}
												taskAssigning={
													chatStore.tasks[chatStore.activeTaskId]
														.taskAssigning || []
												}
												taskRunning={
													chatStore.tasks[chatStore.activeTaskId].taskRunning ||
													[]
												}
												progressValue={
													chatStore.tasks[chatStore.activeTaskId].progressValue
												}
												summaryTask={
													chatStore.tasks[chatStore.activeTaskId].summaryTask ||
													""
												}
												onAddTask={() => {
													chatStore.setIsTaskEdit(
														chatStore.activeTaskId as string,
														true
													);
													chatStore.addTaskInfo();
												}}
												onUpdateTask={(taskIndex, content) => {
													chatStore.setIsTaskEdit(
														chatStore.activeTaskId as string,
														true
													);
													chatStore.updateTaskInfo(taskIndex, content);
												}}
												onDeleteTask={(taskIndex) => {
													chatStore.setIsTaskEdit(
														chatStore.activeTaskId as string,
														true
													);
													chatStore.deleteTaskInfo(taskIndex);
												}}
												clickable={true}
											/>
										);
									}
								}
							)}
						{/* Skeleton  */}
						{((!hasSubTask &&
							!chatStore.tasks[chatStore.activeTaskId as string]
								?.hasWaitComfirm &&
							chatStore.tasks[chatStore.activeTaskId as string]?.messages
								.length > 0) ||
							chatStore.tasks[chatStore.activeTaskId as string]
								.isTakeControl) && (
							<TypeCardSkeleton
								isTakeControl={
									chatStore.tasks[chatStore.activeTaskId as string]
										.isTakeControl
								}
							/>
						)}
						
						{/* Floating Action Button for Pause/Resume/Skip */}
						{chatStore.activeTaskId && (
							<FloatingAction
								status={chatStore.tasks[chatStore.activeTaskId]?.status}
								onPause={handlePauseResume}
								onResume={handlePauseResume}
								onSkip={handleSkip}
								loading={isPauseResumeLoading}
							/>
						)}
					</div>
					{chatStore.activeTaskId && (
					<BottomBox
						state={getBottomBoxState()}
							queuedMessages={chatStore.tasks[chatStore.activeTaskId]?.queuedMessages?.map(m => ({
								id: m.id,
								content: m.content,
								timestamp: m.timestamp
							})) || []}
							onRemoveQueuedMessage={(id) => chatStore.removeQueuedMessage(chatStore.activeTaskId as string, id)}
							subTasks={chatStore.tasks[chatStore.activeTaskId]?.taskInfo?.map(t => ({
								id: t.id || generateUniqueId(),
								content: t.content,
								status: 'pending' as const
							})) || []}
						subtitle={getBottomBoxState() === 'confirm' 
							? chatStore.tasks[chatStore.activeTaskId]?.messages?.[0]?.content 
							: chatStore.tasks[chatStore.activeTaskId]?.summaryTask}
							onStartTask={() => handleConfirmTask()}
							onEdit={handleEditQuery}
							tokens={chatStore.tasks[chatStore.activeTaskId]?.tokens || 0}
							taskTime={taskTime}
							taskStatus={chatStore.tasks[chatStore.activeTaskId]?.status}
							onReplay={handleReplay}
							replayDisabled={chatStore.tasks[chatStore.activeTaskId]?.status !== 'finished'}
							replayLoading={isReplayLoading}
							onPauseResume={handlePauseResume}
							pauseResumeLoading={isPauseResumeLoading}
							loading={loading}
							inputProps={{
								value: message,
								onChange: setMessage,
								onSend: handleSend,
								files: chatStore.tasks[chatStore.activeTaskId]?.attaches?.map(f => ({
									fileName: f.fileName,
									filePath: f.filePath
								})) || [],
								onFilesChange: (files) => chatStore.setAttaches(chatStore.activeTaskId as string, files as any),
								onAddFile: handleFileSelect,
								placeholder: t("chat.ask-placeholder"),
								disabled: !privacy || useCloudModelInDev,
								textareaRef: textareaRef,
								allowDragDrop: true,
								privacy: privacy,
								useCloudModelInDev: useCloudModelInDev
							}}
						/>
					)}
				</div>
			) : (
				<div className="w-full h-[calc(100vh-54px)] flex items-center rounded-xl border border-border-disabled py-2 border-solid  relative overflow-hidden">
					<div className="absolute inset-0 blur-bg bg-bg-surface-secondary pointer-events-none"></div>
					<div className=" w-full flex flex-col relative z-10">
						<div className="flex flex-col items-center gap-1 h-[210px] justify-end">
							<div className="text-xl leading-[30px] text-zinc-800 text-center font-bold">
								{t("chat.welcome-to-eigent")}
							</div>
							<div className="text-lg leading-7 text-zinc-500 text-center mb-5">
								{t("chat.how-can-i-help-you")}
							</div>
						</div>

						{chatStore.activeTaskId && (
							<BottomBox
								state="input"
								inputProps={{
									value: message,
									onChange: setMessage,
									onSend: handleSend,
									files: chatStore.tasks[chatStore.activeTaskId]?.attaches?.map(f => ({
										fileName: f.fileName,
										filePath: f.filePath
									})) || [],
									onFilesChange: (files) => chatStore.setAttaches(chatStore.activeTaskId as string, files as any),
									onAddFile: handleFileSelect,
									placeholder: t("chat.ask-placeholder"),
									disabled: useCloudModelInDev,
									textareaRef: textareaRef,
									allowDragDrop: false,
									privacy: true,
									useCloudModelInDev: useCloudModelInDev
								}}
							/>
						)}
						<div className="h-[210px] flex justify-center items-start gap-2 mt-3 pr-2">
							{!privacy ? (
								<div className="flex items-center gap-2">
									<div
										onClick={(e) => {
											// Check if the click target is an anchor tag
											const target = e.target as HTMLElement;
											if (target.tagName === "A") {
												// Let the anchor tag handle the click naturally
												return;
											}

											// Enable privacy permissions
											const API_FIELDS = [
												"take_screenshot",
												"access_local_software",
												"access_your_address",
												"password_storage",
											];
											const requestData = {
												[API_FIELDS[0]]: true,
												[API_FIELDS[1]]: true,
												[API_FIELDS[2]]: true,
												[API_FIELDS[3]]: true,
											};
											proxyFetchPut("/api/user/privacy", requestData);
											setPrivacy(true);
										}}
										className=" cursor-pointer flex items-center gap-1 px-sm py-xs rounded-md bg-surface-information"
									>
										<TriangleAlert
											size={20}
											className="text-icon-information"
										/>
										<span className=" flex-1 text-text-information text-xs font-medium leading-[20px]">
											{t("chat.by-messaging-eigent")}{" "}
											<a
												href="https://www.eigent.ai/terms-of-use"
												target="_blank"
												className="text-text-information underline"
												onClick={(e) => e.stopPropagation()}
											>
												{t("chat.terms-of-use")}
											</a>{" "}
											{t("chat.and")}{" "}
											<a
												href="https://www.eigent.ai/privacy-policy"
												target="_blank"
												className="text-text-information underline"
												onClick={(e) => e.stopPropagation()}
											>
												{t("chat.privacy-policy")}
											</a>
											.
										</span>
									</div>
								</div>
							) : null}
							{privacy && (
									<div className="mr-2 flex flex-col items-center gap-2">
										{[
											{
												label: t("chat.palm-springs-tennis-trip-planner"),
												message: t(
													"chat.palm-springs-tennis-trip-planner-message"
												),
											},
											{
												label: t(
													"chat.bank-transfer-csv-analysis-and-visualization"
												),
												message: t(
													"chat.bank-transfer-csv-analysis-and-visualization-message"
												),
											},
											{
												label: t(
													"chat.find-duplicate-files-in-downloads-folder"
												),
												message: t(
													"chat.find-duplicate-files-in-downloads-folder-message"
												),
											},
										].map(({ label, message }) => (
											<div
												key={label}
												className="cursor-pointer px-sm py-xs rounded-md bg-input-bg-default opacity-70 hover:opacity-100 text-xs font-medium leading-none text-button-tertiery-text-default transition-all duration-300"
												onClick={() => {
													setMessage(message);
												}}
											>
												<span>{label}</span>
											</div>
										))}
									</div>
								)}
						</div>
					</div>
				</div>
			)}
		</div>
	);
}<|MERGE_RESOLUTION|>--- conflicted
+++ resolved
@@ -1,12 +1,6 @@
-<<<<<<< HEAD
-import { useState, useRef, useEffect, useCallback } from "react";
+import { useState, useRef, useEffect, useCallback, useMemo } from "react";
 import { fetchPost, proxyFetchPut, fetchPut, fetchDelete, proxyFetchDelete } from "@/api/http";
 import BottomBox, { type FileAttachment } from "./BottomBox";
-=======
-import { useState, useRef, useEffect, useCallback, useMemo } from "react";
-import { fetchPost, proxyFetchPut } from "@/api/http";
-import { BottomInput } from "./BottomInput";
->>>>>>> 823267a2
 import { TaskCard } from "./TaskCard";
 import { MessageCard } from "./MessageCard";
 import { TypeCardSkeleton } from "./TypeCardSkeleton";
@@ -19,11 +13,8 @@
 import { useAuthStore } from "@/store/authStore";
 import { useTranslation } from "react-i18next";
 import { TaskStateType } from "../TaskState";
-<<<<<<< HEAD
 import { toast } from "sonner";
-=======
 import useChatStoreAdapter from "@/hooks/useChatStoreAdapter";
->>>>>>> 823267a2
 
 export default function ChatBox(): JSX.Element {
 	const [message, setMessage] = useState<string>("");
