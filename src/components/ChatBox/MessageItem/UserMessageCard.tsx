--- conflicted
+++ resolved
@@ -76,16 +76,12 @@
 						return (
 							<>
 								{visibleFiles.map((file) => {
+									const isHovered = hoveredFilePath === file.filePath;
 									return (
 										<div
 											key={"attache-" + file.fileName}
 											className={cn(
-<<<<<<< HEAD
-												"bg-tag-surface box-border flex gap-0.5 items-center relative rounded-lg max-w-32 h-auto cursor-pointer hover:bg-tag-surface-hover transition-colors"
-=======
-												"bg-tag-surface box-border flex gap-0.5 items-center relative rounded-lg max-w-32 h-auto",
-												isHovered && "bg-tag-surface-hover"
->>>>>>> 7807131d
+												"bg-tag-surface box-border flex gap-0.5 items-center relative rounded-lg max-w-32 h-auto cursor-pointer hover:bg-tag-surface-hover transition-colors duration-300"
 											)}
 											onMouseEnter={() => setHoveredFilePath(file.filePath)}
 											onMouseLeave={() => setHoveredFilePath((prev) => (prev === file.filePath ? null : prev))}
@@ -138,34 +134,6 @@
 											onMouseEnter={openRemainingPopover}
 											onMouseLeave={scheduleCloseRemainingPopover}
 										>
-<<<<<<< HEAD
-											<p className="font-['Inter'] font-bold leading-tight text-text-body text-xs whitespace-nowrap my-0">
-												{remainingCount}+
-											</p>
-										</Button>
-										{isRemainingOpen && (
-											<div className="absolute left-0 mt-1 z-30 max-w-40 p-1 rounded-md border border-dropdown-border bg-dropdown-bg shadow-perfect">
-												<div className="max-h-64 overflow-auto gap-1 flex flex-col">
-													{attaches.slice(maxVisibleFiles).map((file) => {
-														return (
-															<div
-																key={file.filePath}
-																className="flex items-center gap-1 px-1 py-0.5 bg-tag-surface rounded-md cursor-pointer hover:bg-tag-surface-hover transition-colors"
-																onMouseEnter={() => setHoveredFilePath(file.filePath)}
-																onMouseLeave={() => setHoveredFilePath((prev) => (prev === file.filePath ? null : prev))}
-																onClick={(e) => {
-																	e.stopPropagation();
-																	window.ipcRenderer.invoke("reveal-in-folder", file.filePath);
-																	setIsRemainingOpen(false);
-																}}
-															>
-																<div className="rounded-md flex items-center justify-center w-6 h-6">
-																	{getFileIcon(file.fileName)}
-																</div>
-																<p className="flex-1 font-['Inter'] font-bold leading-tight text-text-body text-xs whitespace-nowrap my-0 overflow-hidden text-ellipsis">
-																	{file.fileName}
-																</p>
-=======
 											<div className="max-h-[176px] overflow-auto scrollbar-hide gap-1 flex flex-col">
 												{attaches.slice(maxVisibleFiles).map((file) => {
 													const isHovered = hoveredFilePath === file.filePath;
@@ -182,7 +150,6 @@
 														>
 															<div className="rounded-md flex items-center justify-center w-6 h-6">
 																{getFileIcon(file.fileName)}
->>>>>>> 7807131d
 															</div>
 															<p className="flex-1 font-['Inter'] font-bold leading-tight text-text-body text-xs whitespace-nowrap my-0 overflow-hidden text-ellipsis">
 																{file.fileName}
